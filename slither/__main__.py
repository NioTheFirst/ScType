#!/usr/bin/env python3

import argparse
import glob
import inspect
import json
import logging
import os
import sys
import traceback

from pkg_resources import iter_entry_points, require
from crytic_compile import cryticparser
from crytic_compile.platform.standard import generate_standard_export

from slither.detectors import all_detectors
from slither.detectors.abstract_detector import (AbstractDetector,
                                                 DetectorClassification)
from slither.printers import all_printers
from slither.printers.abstract_printer import AbstractPrinter
from slither.slither import Slither
from slither.utils.output_capture import StandardOutputCapture
from slither.utils.colors import red, yellow, set_colorization_enabled
from slither.utils.command_line import (output_detectors, output_results_to_markdown,
<<<<<<< HEAD
                                        output_detectors_json, output_printers,
                                        output_to_markdown, output_wiki, defaults_flag_in_config,
                                        read_config_file)
from crytic_compile import is_supported
=======
                                        output_detectors_json, output_printers, output_printers_json,
                                        output_to_markdown, output_wiki, defaults_flag_in_config,
                                        read_config_file, JSON_OUTPUT_TYPES)
from crytic_compile import compile_all, is_supported
>>>>>>> 9922eb49
from slither.exceptions import SlitherException

logging.basicConfig()
logger = logging.getLogger("Slither")

###################################################################################
###################################################################################
# region Process functions
###################################################################################
###################################################################################


def process_single(target, args, detector_classes, printer_classes):
    """
    The core high-level code for running Slither static analysis.

    Returns:
        list(result), int: Result list and number of contracts analyzed
    """
    ast = '--ast-compact-json'
    if args.legacy_ast:
        ast = '--ast-json'
    slither = Slither(target,
                      ast_format=ast,
                      **vars(args))

    return _process(slither, detector_classes, printer_classes)


def process_all(target, args, detector_classes, printer_classes):
    compilations = compile_all(target, **vars(args))
    slither_instances = []
    results = []
    analyzed_contracts_count = 0
    for compilation in compilations:
        (slither, current_results, current_analyzed_count) = process_single(compilation, args, detector_classes, printer_classes)
        results.extend(current_results)
        slither_instances.append(slither)
        analyzed_contracts_count += current_analyzed_count
    return slither_instances, results, analyzed_contracts_count


def _process(slither, detector_classes, printer_classes):
    for detector_cls in detector_classes:
        slither.register_detector(detector_cls)

    for printer_cls in printer_classes:
        slither.register_printer(printer_cls)

    analyzed_contracts_count = len(slither.contracts)

    results = []

    if not printer_classes:
        detector_results = slither.run_detectors()
        detector_results = [x for x in detector_results if x]  # remove empty results
        detector_results = [item for sublist in detector_results for item in sublist]  # flatten

        results.extend(detector_results)

    slither.run_printers()  # Currently printers does not return results

    return slither, results, analyzed_contracts_count


def process_from_asts(filenames, args, detector_classes, printer_classes):
    all_contracts = []

    for filename in filenames:
        with open(filename, encoding='utf8') as f:
            contract_loaded = json.load(f)
            all_contracts.append(contract_loaded['ast'])

<<<<<<< HEAD
    slither = Slither(all_contracts,
                      filter_paths=parse_filter_paths(args),
                      **vars(args))
=======
    return process_single(all_contracts, args, detector_classes, printer_classes)

>>>>>>> 9922eb49


# endregion
###################################################################################
###################################################################################
# region Output
###################################################################################
###################################################################################


def output_json(filename, error, results):
    # Create our encapsulated JSON result.
    json_result = {
        "success": error is None,
        "error": error,
        "results": results
    }

    # Determine if we should output to stdout
    if filename is None:
        # Write json to console
        print(json.dumps(json_result))
    else:
        # Write json to file
        if os.path.isfile(filename):
            logger.info(yellow(f'{filename} exists already, the overwrite is prevented'))
        else:
            with open(filename, 'w', encoding='utf8') as f:
                json.dump(json_result, f, indent=2)

# endregion
###################################################################################
###################################################################################
# region Exit
###################################################################################
###################################################################################

def exit(results):
    if not results:
        sys.exit(0)
    sys.exit(len(results))


# endregion
###################################################################################
###################################################################################
# region Detectors and printers
###################################################################################
###################################################################################

def get_detectors_and_printers():
    """
    NOTE: This contains just a few detectors and printers that we made public.
    """

    detectors = [getattr(all_detectors, name) for name in dir(all_detectors)]
    detectors = [d for d in detectors if inspect.isclass(d) and issubclass(d, AbstractDetector)]

    printers = [getattr(all_printers, name) for name in dir(all_printers)]
    printers = [p for p in printers if inspect.isclass(p) and issubclass(p, AbstractPrinter)]

    # Handle plugins!
    for entry_point in iter_entry_points(group='slither_analyzer.plugin', name=None):
        make_plugin = entry_point.load()

        plugin_detectors, plugin_printers = make_plugin()

        if not all(issubclass(d, AbstractDetector) for d in plugin_detectors):
            raise Exception('Error when loading plugin %s, %r is not a detector' % (entry_point, d))

        if not all(issubclass(p, AbstractPrinter) for p in plugin_printers):
            raise Exception('Error when loading plugin %s, %r is not a printer' % (entry_point, p))

        # We convert those to lists in case someone returns a tuple
        detectors += list(plugin_detectors)
        printers += list(plugin_printers)

    return detectors, printers

def choose_detectors(args, all_detector_classes):
    # If detectors are specified, run only these ones

    detectors_to_run = []
    detectors = {d.ARGUMENT: d for d in all_detector_classes}

    if args.detectors_to_run == 'all':
        detectors_to_run = all_detector_classes
        if args.detectors_to_exclude:
            detectors_excluded = args.detectors_to_exclude.split(',')
            for d in detectors:
                if d in detectors_excluded:
                    detectors_to_run.remove(detectors[d])
    else:
        for d in args.detectors_to_run.split(','):
            if d in detectors:
                detectors_to_run.append(detectors[d])
            else:
                raise Exception('Error: {} is not a detector'.format(d))
        detectors_to_run = sorted(detectors_to_run, key=lambda x: x.IMPACT)
        return detectors_to_run

    if args.exclude_optimization:
        detectors_to_run = [d for d in detectors_to_run if
                            d.IMPACT != DetectorClassification.OPTIMIZATION]

    if args.exclude_informational:
        detectors_to_run = [d for d in detectors_to_run if
                            d.IMPACT != DetectorClassification.INFORMATIONAL]
    if args.exclude_low:
        detectors_to_run = [d for d in detectors_to_run if
                            d.IMPACT != DetectorClassification.LOW]
    if args.exclude_medium:
        detectors_to_run = [d for d in detectors_to_run if
                            d.IMPACT != DetectorClassification.MEDIUM]
    if args.exclude_high:
        detectors_to_run = [d for d in detectors_to_run if
                            d.IMPACT != DetectorClassification.HIGH]
    if args.detectors_to_exclude:
        detectors_to_run = [d for d in detectors_to_run if
                            d.ARGUMENT not in args.detectors_to_exclude]

    detectors_to_run = sorted(detectors_to_run, key=lambda x: x.IMPACT)

    return detectors_to_run


def choose_printers(args, all_printer_classes):
    printers_to_run = []

    # disable default printer
    if args.printers_to_run is None:
        return []

    if args.printers_to_run == 'all':
        return all_printer_classes

    printers = {p.ARGUMENT: p for p in all_printer_classes}
    for p in args.printers_to_run.split(','):
        if p in printers:
            printers_to_run.append(printers[p])
        else:
            raise Exception('Error: {} is not a printer'.format(p))
    return printers_to_run

# endregion
###################################################################################
###################################################################################
# region Command line parsing
###################################################################################
###################################################################################

def parse_filter_paths(args):
    if args.filter_paths:
        return args.filter_paths.split(',')
    return []

<<<<<<< HEAD

=======
>>>>>>> 9922eb49
def parse_args(detector_classes, printer_classes):
    parser = argparse.ArgumentParser(description='Slither. For usage information, see https://github.com/crytic/slither/wiki/Usage',
                                     usage="slither.py contract.sol [flag]")

    parser.add_argument('filename',
                        help='contract.sol')

    cryticparser.init(parser)

    parser.add_argument('--version',
                        help='displays the current version',
                        version=require('slither-analyzer')[0].version,
                        action='version')

    group_detector = parser.add_argument_group('Detectors')
    group_printer = parser.add_argument_group('Printers')
    group_misc = parser.add_argument_group('Additional options')

    group_detector.add_argument('--detect',
                                help='Comma-separated list of detectors, defaults to all, '
                                     'available detectors: {}'.format(
                                         ', '.join(d.ARGUMENT for d in detector_classes)),
                                action='store',
                                dest='detectors_to_run',
                                default=defaults_flag_in_config['detectors_to_run'])

    group_printer.add_argument('--print',
                               help='Comma-separated list fo contract information printers, '
                                    'available printers: {}'.format(
                                        ', '.join(d.ARGUMENT for d in printer_classes)),
                               action='store',
                               dest='printers_to_run',
                               default=defaults_flag_in_config['printers_to_run'])

    group_detector.add_argument('--list-detectors',
                                help='List available detectors',
                                action=ListDetectors,
                                nargs=0,
                                default=False)

    group_printer.add_argument('--list-printers',
                               help='List available printers',
                               action=ListPrinters,
                               nargs=0,
                               default=False)

    group_detector.add_argument('--exclude',
                                help='Comma-separated list of detectors that should be excluded',
                                action='store',
                                dest='detectors_to_exclude',
                                default=defaults_flag_in_config['detectors_to_exclude'])

    group_detector.add_argument('--exclude-dependencies',
                                help='Exclude results that are only related to dependencies',
                                action='store_true',
                                default=defaults_flag_in_config['exclude_dependencies'])

    group_detector.add_argument('--exclude-optimization',
                                help='Exclude optimization analyses',
                                action='store_true',
                                default=defaults_flag_in_config['exclude_optimization'])

    group_detector.add_argument('--exclude-informational',
                                help='Exclude informational impact analyses',
                                action='store_true',
                                default=defaults_flag_in_config['exclude_informational'])

    group_detector.add_argument('--exclude-low',
                                help='Exclude low impact analyses',
                                action='store_true',
                                default=defaults_flag_in_config['exclude_low'])

    group_detector.add_argument('--exclude-medium',
                                help='Exclude medium impact analyses',
                                action='store_true',
                                default=defaults_flag_in_config['exclude_medium'])

    group_detector.add_argument('--exclude-high',
                                help='Exclude high impact analyses',
                                action='store_true',
                                default=defaults_flag_in_config['exclude_high'])

    group_misc.add_argument('--json',
                            help='Export the results as a JSON file ("--json -" to export to stdout)',
                            action='store',
                            default=defaults_flag_in_config['json'])

    group_misc.add_argument('--json-types',
                            help='Comma-separated list of result types to output to JSON, defaults to all, '
                                 'available types: {}'.format(
                                     ', '.join(output_type for output_type in JSON_OUTPUT_TYPES)),
                            action='store',
                            default=defaults_flag_in_config['json-types'])

    group_misc.add_argument('--disable-color',
                            help='Disable output colorization',
                            action='store_true',
                            default=defaults_flag_in_config['disable_color'])

    group_misc.add_argument('--filter-paths',
                            help='Comma-separated list of paths for which results will be excluded',
                            action='store',
                            dest='filter_paths',
                            default=defaults_flag_in_config['filter_paths'])

    group_misc.add_argument('--triage-mode',
                            help='Run triage mode (save results in slither.db.json)',
                            action='store_true',
                            dest='triage_mode',
                            default=False)

    group_misc.add_argument('--config-file',
                            help='Provide a config file (default: slither.config.json)',
                            action='store',
                            dest='config_file',
                            default='slither.config.json')

    group_misc.add_argument('--solc-ast',
                            help='Provide the contract as a json AST',
                            action='store_true',
                            default=False)

    # debugger command
    parser.add_argument('--debug',
                        help=argparse.SUPPRESS,
                        action="store_true",
                        default=False)

    parser.add_argument('--markdown',
                        help=argparse.SUPPRESS,
                        action=OutputMarkdown,
                        default=False)

    group_misc.add_argument('--checklist',
                            help=argparse.SUPPRESS,
                            action='store_true',
                            default=False)

    parser.add_argument('--wiki-detectors',
                        help=argparse.SUPPRESS,
                        action=OutputWiki,
                        default=False)

    parser.add_argument('--list-detectors-json',
                        help=argparse.SUPPRESS,
                        action=ListDetectorsJson,
                        nargs=0,
                        default=False)

    parser.add_argument('--legacy-ast',
                        help=argparse.SUPPRESS,
                        action='store_true',
                        default=defaults_flag_in_config['legacy_ast'])

    parser.add_argument('--ignore-return-value',
                        help=argparse.SUPPRESS,
                        action='store_true',
                        default=defaults_flag_in_config['ignore_return_value'])

    # if the json is splitted in different files
    parser.add_argument('--splitted',
                        help=argparse.SUPPRESS,
                        action='store_true',
                        default=False)

    if len(sys.argv) == 1:
        parser.print_help(sys.stderr)
        sys.exit(1)

    args = parser.parse_args()
    read_config_file(args)
<<<<<<< HEAD
=======

    args.filter_paths = parse_filter_paths(args)

    # Verify our json-type output is valid
    args.json_types = set(args.json_types.split(','))
    for json_type in args.json_types:
        if json_type not in JSON_OUTPUT_TYPES:
            raise Exception(f"Error: \"{json_type}\" is not a valid JSON result output type.")
>>>>>>> 9922eb49

    return args

class ListDetectors(argparse.Action):
    def __call__(self, parser, *args, **kwargs):
        detectors, _ = get_detectors_and_printers()
        output_detectors(detectors)
        parser.exit()

class ListDetectorsJson(argparse.Action):
    def __call__(self, parser, *args, **kwargs):
        detectors, _ = get_detectors_and_printers()
        detector_types_json = output_detectors_json(detectors)
        print(json.dumps(detector_types_json))
        parser.exit()

class ListPrinters(argparse.Action):
    def __call__(self, parser, *args, **kwargs):
        _, printers = get_detectors_and_printers()
        output_printers(printers)
        parser.exit()

class OutputMarkdown(argparse.Action):
    def __call__(self, parser, args, values, option_string=None):
        detectors, printers = get_detectors_and_printers()
        output_to_markdown(detectors, printers, values)
        parser.exit()

class OutputWiki(argparse.Action):
    def __call__(self, parser, args, values, option_string=None):
        detectors, _ = get_detectors_and_printers()
        output_wiki(detectors, values)
        parser.exit()


# endregion
###################################################################################
###################################################################################
# region CustomFormatter
###################################################################################
###################################################################################


class FormatterCryticCompile(logging.Formatter):
    def format(self, record):
        #for i, msg in enumerate(record.msg):
        if record.msg.startswith('Compilation warnings/errors on '):
            txt = record.args[1]
            txt = txt.split('\n')
            txt = [red(x) if 'Error' in x else x for x in txt]
            txt = '\n'.join(txt)
            record.args = (record.args[0], txt)
        return super().format(record)

# endregion
###################################################################################
###################################################################################
# region Main
###################################################################################
###################################################################################


def main():
    detectors, printers = get_detectors_and_printers()

    main_impl(all_detector_classes=detectors, all_printer_classes=printers)


def main_impl(all_detector_classes, all_printer_classes):
    """
    :param all_detector_classes: A list of all detectors that can be included/excluded.
    :param all_printer_classes: A list of all printers that can be included.
    """
    # Set logger of Slither to info, to catch warnings related to the arg parsing
    logger.setLevel(logging.INFO)
    args = parse_args(all_detector_classes, all_printer_classes)

    # Set colorization option
    set_colorization_enabled(not args.disable_color)

    # Define some variables for potential JSON output
    json_results = {}
    output_error = None
    outputting_json = args.json is not None
    outputting_json_stdout = args.json == '-'

    # If we are outputting JSON, capture all standard output. If we are outputting to stdout, we block typical stdout
    # output.
    if outputting_json:
        StandardOutputCapture.enable(outputting_json_stdout)

    printer_classes = choose_printers(args, all_printer_classes)
    detector_classes = choose_detectors(args, all_detector_classes)

    default_log = logging.INFO if not args.debug else logging.DEBUG

    for (l_name, l_level) in [('Slither', default_log),
                              ('Contract', default_log),
                              ('Function', default_log),
                              ('Node', default_log),
                              ('Parsing', default_log),
                              ('Detectors', default_log),
                              ('FunctionSolc', default_log),
                              ('ExpressionParsing', default_log),
                              ('TypeParsing', default_log),
                              ('SSA_Conversion', default_log),
                              ('Printers', default_log),
                              #('CryticCompile', default_log)
                              ]:
        l = logging.getLogger(l_name)
        l.setLevel(l_level)

    console_handler = logging.StreamHandler()
    console_handler.setLevel(logging.INFO)

    console_handler.setFormatter(FormatterCryticCompile())

    crytic_compile_error = logging.getLogger(('CryticCompile'))
    crytic_compile_error.addHandler(console_handler)
    crytic_compile_error.propagate = False
    crytic_compile_error.setLevel(logging.INFO)

    try:
        filename = args.filename

        # Determine if we are handling ast from solc
        if args.solc_ast or (filename.endswith('.json') and not is_supported(filename)):
            globbed_filenames = glob.glob(filename, recursive=True)
            filenames = glob.glob(os.path.join(filename, "*.json"))
            if not filenames:
                filenames = globbed_filenames
            number_contracts = 0
            results = []
            slither_instances = []
            if args.splitted:
                (slither_instance, results, number_contracts) = process_from_asts(filenames, args, detector_classes, printer_classes)
                slither_instances.append(slither_instance)
            else:
                for filename in filenames:
                    (slither_instance, results_tmp, number_contracts_tmp) = process_single(filename, args, detector_classes, printer_classes)
                    number_contracts += number_contracts_tmp
                    results += results_tmp
                    slither_instances.append(slither_instance)

        # Rely on CryticCompile to discern the underlying type of compilations.
        else:
            (slither_instances, results, number_contracts) = process_all(filename, args, detector_classes, printer_classes)

        # Determine if we are outputting JSON
        if outputting_json:
            # Add our compilation information to JSON
            if 'compilations' in args.json_types:
                compilation_results = []
                for slither_instance in slither_instances:
                    compilation_results.append(generate_standard_export(slither_instance.crytic_compile))
                json_results['compilations'] = compilation_results

            # Add our detector results to JSON if desired.
            if results and 'detectors' in args.json_types:
                json_results['detectors'] = results

            # Add our detector types to JSON
            if 'list-detectors' in args.json_types:
                detectors, _ = get_detectors_and_printers()
                json_results['list-detectors'] = output_detectors_json(detectors)

            # Add our detector types to JSON
            if 'list-printers' in args.json_types:
                _, printers = get_detectors_and_printers()
                json_results['list-printers'] = output_printers_json(printers)

        # Output our results to markdown if we wish to compile a checklist.
        if args.checklist:
            output_results_to_markdown(results)

        # Dont print the number of result for printers
        if number_contracts == 0:
            logger.warn(red('No contract was analyzed'))
        if printer_classes:
            logger.info('%s analyzed (%d contracts)', filename, number_contracts)
        else:
            logger.info('%s analyzed (%d contracts), %d result(s) found', filename, number_contracts, len(results))
        if args.ignore_return_value:
            return

    except SlitherException as se:
        output_error = str(se)
        logging.error(red('Error:'))
        logging.error(red(output_error))
        logging.error('Please report an issue to https://github.com/crytic/slither/issues')

    except Exception:
        output_error = traceback.format_exc()
        logging.error('Error in %s' % args.filename)
        logging.error(output_error)

    # If we are outputting JSON, capture the redirected output and disable the redirect to output the final JSON.
    if outputting_json:
        if 'console' in args.json_types:
            json_results['console'] = {
                'stdout': StandardOutputCapture.get_stdout_output(),
                'stderr': StandardOutputCapture.get_stderr_output()
            }
        StandardOutputCapture.disable()
        output_json(None if outputting_json_stdout else args.json, output_error, json_results)

    # Exit with the appropriate status code
    if output_error:
        sys.exit(-1)
    else:
        exit(results)


if __name__ == '__main__':
    main()



# endregion
<|MERGE_RESOLUTION|>--- conflicted
+++ resolved
@@ -22,17 +22,10 @@
 from slither.utils.output_capture import StandardOutputCapture
 from slither.utils.colors import red, yellow, set_colorization_enabled
 from slither.utils.command_line import (output_detectors, output_results_to_markdown,
-<<<<<<< HEAD
-                                        output_detectors_json, output_printers,
-                                        output_to_markdown, output_wiki, defaults_flag_in_config,
-                                        read_config_file)
-from crytic_compile import is_supported
-=======
                                         output_detectors_json, output_printers, output_printers_json,
                                         output_to_markdown, output_wiki, defaults_flag_in_config,
                                         read_config_file, JSON_OUTPUT_TYPES)
 from crytic_compile import compile_all, is_supported
->>>>>>> 9922eb49
 from slither.exceptions import SlitherException
 
 logging.basicConfig()
@@ -106,14 +99,8 @@
             contract_loaded = json.load(f)
             all_contracts.append(contract_loaded['ast'])
 
-<<<<<<< HEAD
-    slither = Slither(all_contracts,
-                      filter_paths=parse_filter_paths(args),
-                      **vars(args))
-=======
     return process_single(all_contracts, args, detector_classes, printer_classes)
 
->>>>>>> 9922eb49
 
 
 # endregion
@@ -270,10 +257,7 @@
         return args.filter_paths.split(',')
     return []
 
-<<<<<<< HEAD
-
-=======
->>>>>>> 9922eb49
+
 def parse_args(detector_classes, printer_classes):
     parser = argparse.ArgumentParser(description='Slither. For usage information, see https://github.com/crytic/slither/wiki/Usage',
                                      usage="slither.py contract.sol [flag]")
@@ -445,8 +429,6 @@
 
     args = parser.parse_args()
     read_config_file(args)
-<<<<<<< HEAD
-=======
 
     args.filter_paths = parse_filter_paths(args)
 
@@ -455,7 +437,6 @@
     for json_type in args.json_types:
         if json_type not in JSON_OUTPUT_TYPES:
             raise Exception(f"Error: \"{json_type}\" is not a valid JSON result output type.")
->>>>>>> 9922eb49
 
     return args
 
