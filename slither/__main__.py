#!/usr/bin/env python3

import argparse
import glob
import json
import logging
import os
import sys
import traceback

from pkg_resources import iter_entry_points, require

from slither.detectors.abstract_detector import (AbstractDetector,
                                                 DetectorClassification)
from slither.printers.abstract_printer import AbstractPrinter
from slither.slither import Slither
<<<<<<< HEAD
from slither.utils.colors import red
=======
from slither.utils.command_line import output_to_markdown, output_detectors, output_printers
>>>>>>> 316e2f9f

logging.basicConfig()
logger = logging.getLogger("Slither")


def process(filename, args, detector_classes, printer_classes):
    """
    The core high-level code for running Slither static analysis.

    Returns:
        list(result), int: Result list and number of contracts analyzed
    """
    ast = '--ast-json'
    if args.compact_ast:
        ast = '--ast-compact-json'
    slither = Slither(filename, args.solc, args.disable_solc_warnings, args.solc_args, ast)

    return _process(slither, detector_classes, printer_classes)

def _process(slither, detector_classes, printer_classes):
    for detector_cls in detector_classes:
        slither.register_detector(detector_cls)

    for printer_cls in printer_classes:
        slither.register_printer(printer_cls)

    analyzed_contracts_count = len(slither.contracts)

    results = []

    detector_results = slither.run_detectors()
    detector_results = [x for x in detector_results if x]  # remove empty results
    detector_results = [item for sublist in detector_results for item in sublist]  # flatten

    results.extend(detector_results)

    slither.run_printers()  # Currently printers does not return results

    return results, analyzed_contracts_count

def process_truffle(dirname, args, detector_classes, printer_classes):
    if not os.path.isdir(os.path.join(dirname, 'build'))\
        or not os.path.isdir(os.path.join(dirname, 'build', 'contracts')):
        logger.info(red('No truffle build directory found, did you run `truffle compile`?'))
        return (0,0)

    filenames = glob.glob(os.path.join(dirname,'build','contracts', '*.json'))

    all_contracts = []

    for filename in filenames:
        with open(filename) as f:
            contract_loaded = json.load(f)
            all_contracts  += contract_loaded['ast']['nodes']

    contract = {
            "nodeType": "SourceUnit",
            "nodes" : all_contracts}

    slither = Slither(contract, args.solc, args.disable_solc_warnings, args.solc_args)
    return _process(slither, detector_classes, printer_classes)


def output_json(results, filename):
    with open(filename, 'w') as f:
        json.dump(results, f)


def exit(results):
    if not results:
        sys.exit(0)
    sys.exit(len(results))


def get_detectors_and_printers():
    """
    NOTE: This contains just a few detectors and printers that we made public.
    """
    from slither.detectors.examples.backdoor import Backdoor
    from slither.detectors.variables.uninitialized_state_variables import UninitializedStateVarsDetection
    from slither.detectors.attributes.constant_pragma import ConstantPragma
    from slither.detectors.attributes.old_solc import OldSolc
    from slither.detectors.attributes.locked_ether import LockedEther
    from slither.detectors.functions.arbitrary_send import ArbitrarySend
    from slither.detectors.functions.suicidal import Suicidal
    from slither.detectors.reentrancy.reentrancy import Reentrancy
    from slither.detectors.variables.uninitialized_storage_variables import UninitializedStorageVars
    from slither.detectors.variables.unused_state_variables import UnusedStateVars
    from slither.detectors.variables.possible_const_state_variables import ConstCandidateStateVars
    from slither.detectors.statements.tx_origin import TxOrigin
    from slither.detectors.statements.assembly import Assembly
    from slither.detectors.operations.low_level_calls import LowLevelCalls
    from slither.detectors.naming_convention.naming_convention import NamingConvention

    detectors = [Backdoor,
                 UninitializedStateVarsDetection,
                 ConstantPragma,
                 OldSolc,
                 Reentrancy,
                 UninitializedStorageVars,
                 LockedEther,
                 ArbitrarySend,
                 Suicidal,
                 UnusedStateVars,
                 TxOrigin,
                 Assembly,
                 LowLevelCalls,
                 NamingConvention,
                 ConstCandidateStateVars]

    from slither.printers.summary.function import FunctionSummary
    from slither.printers.summary.contract import ContractSummary
    from slither.printers.inheritance.inheritance import PrinterInheritance
    from slither.printers.inheritance.inheritance_graph import PrinterInheritanceGraph
    from slither.printers.call.call_graph import PrinterCallGraph
    from slither.printers.functions.authorization import PrinterWrittenVariablesAndAuthorization
    from slither.printers.summary.slithir import PrinterSlithIR

    printers = [FunctionSummary,
                ContractSummary,
                PrinterInheritance,
                PrinterInheritanceGraph,
                PrinterCallGraph,
                PrinterWrittenVariablesAndAuthorization,
                PrinterSlithIR]

    # Handle plugins!
    for entry_point in iter_entry_points(group='slither_analyzer.plugin', name=None):
        make_plugin = entry_point.load()

        plugin_detectors, plugin_printers = make_plugin()

        if not all(issubclass(d, AbstractDetector) for d in plugin_detectors):
            raise Exception('Error when loading plugin %s, %r is not a detector' % (entry_point, d))

        if not all(issubclass(p, AbstractPrinter) for p in plugin_printers):
            raise Exception('Error when loading plugin %s, %r is not a printer' % (entry_point, p))

        # We convert those to lists in case someone returns a tuple
        detectors += list(plugin_detectors)
        printers += list(plugin_printers)

    return detectors, printers

def main():
    detectors, printers = get_detectors_and_printers()

    main_impl(all_detector_classes=detectors, all_printer_classes=printers)


def main_impl(all_detector_classes, all_printer_classes):
    """
    :param all_detector_classes: A list of all detectors that can be included/excluded.
    :param all_printer_classes: A list of all printers that can be included.
    """
    args = parse_args(all_detector_classes, all_printer_classes)

    printer_classes = choose_printers(args, all_printer_classes)
    if printer_classes:
        detector_classes = []
    else:
        detector_classes = choose_detectors(args, all_detector_classes)

    default_log = logging.INFO if not args.debug else logging.DEBUG

    for (l_name, l_level) in [('Slither', default_log),
                              ('Contract', default_log),
                              ('Function', default_log),
                              ('Node', default_log),
                              ('Parsing', default_log),
                              ('Detectors', default_log),
                              ('FunctionSolc', default_log),
                              ('ExpressionParsing', default_log),
                              ('TypeParsing', default_log),
                              ('Printers', default_log)]:
        l = logging.getLogger(l_name)
        l.setLevel(l_level)

    try:
        filename = args.filename

        globbed_filenames = glob.glob(filename, recursive=True)

        if os.path.isfile(filename):
            (results, number_contracts) = process(filename, args, detector_classes, printer_classes)

        elif os.path.isfile(os.path.join(filename, 'truffle.js')):
            (results, number_contracts) = process_truffle(filename, args, detector_classes, printer_classes)

        elif os.path.isdir(filename) or len(globbed_filenames) > 0:
            extension = "*.sol" if not args.solc_ast else "*.json"
            filenames = glob.glob(os.path.join(filename, extension))
            if len(filenames) == 0:
                filenames = globbed_filenames
            number_contracts = 0
            results = []
            for filename in filenames:
                (results_tmp, number_contracts_tmp) = process(filename, args, detector_classes, printer_classes)
                number_contracts += number_contracts_tmp
                results += results_tmp


        else:
            raise Exception("Unrecognised file/dir path: '#{filename}'".format(filename=filename))

        if args.json:
            output_json(results, args.json)
        # Dont print the number of result for printers
        if printer_classes:
            logger.info('%s analyzed (%d contracts)', filename, number_contracts)
        else:
            logger.info('%s analyzed (%d contracts), %d result(s) found', filename, number_contracts, len(results))
        exit(results)

    except Exception:
        logging.error('Error in %s' % args.filename)
        logging.error(traceback.format_exc())
        sys.exit(-1)


def parse_args(detector_classes, printer_classes):
    parser = argparse.ArgumentParser(description='Slither',
                                     usage="slither.py contract.sol [flag]")

    parser.add_argument('filename',
                        help='contract.sol')

    parser.add_argument('--version',
                        help='displays the current version',
                        version=require('slither-analyzer')[0].version,
                        action='version')

    group_detector = parser.add_argument_group('Detectors')
    group_printer = parser.add_argument_group('Printers')
    group_solc = parser.add_argument_group('Solc options')
    group_misc = parser.add_argument_group('Additional option')

    group_detector.add_argument('--detectors',
                                help='Comma-separated list of detectors, defaults to all, '
                                     'available detectors: {}'.format(
                                         ', '.join(d.ARGUMENT for d in detector_classes)),
                                action='store',
                                dest='detectors_to_run',
                                default='all')

    group_printer.add_argument('--printers',
                               help='Comma-separated list fo contract information printers, '
                                    'available printers: {}'.format(
                                        ', '.join(d.ARGUMENT for d in printer_classes)),
                               action='store',
                               dest='printers_to_run',
                               default='')

    group_detector.add_argument('--list-detectors',
                                help='List available detectors',
                                action=ListDetectors,
                                nargs=0,
                                default=False)

    group_printer.add_argument('--list-printers',
                               help='List available printers',
                               action=ListPrinters,
                               nargs=0,
                               default=False)


    group_detector.add_argument('--exclude-detectors',
                                help='Comma-separated list of detectors that should be excluded',
                                action='store',
                                dest='detectors_to_exclude',
                                default='')

    group_detector.add_argument('--exclude-informational',
                                help='Exclude informational impact analyses',
                                action='store_true',
                                default=False)

    group_detector.add_argument('--exclude-low',
                                help='Exclude low impact analyses',
                                action='store_true',
                                default=False)

    group_detector.add_argument('--exclude-medium',
                                help='Exclude medium impact analyses',
                                action='store_true',
                                default=False)

    group_detector.add_argument('--exclude-high',
                                help='Exclude high impact analyses',
                                action='store_true',
                                default=False)


    group_solc.add_argument('--solc',
                            help='solc path',
                            action='store',
                            default='solc')

    group_solc.add_argument('--solc-args',
                            help='Add custom solc arguments. Example: --solc-args "--allow-path /tmp --evm-version byzantium".',
                            action='store',
                            default=None)

    group_solc.add_argument('--disable-solc-warnings',
                            help='Disable solc warnings',
                            action='store_true',
                            default=False)

    group_solc.add_argument('--solc-ast',
                            help='Provide the ast solc file',
                            action='store_true',
                            default=False)

    group_misc.add_argument('--json',
                            help='Export results as JSON',
                            action='store',
                            default=None)



    # debugger command
    parser.add_argument('--debug',
                        help=argparse.SUPPRESS,
                        action="store_true",
                        default=False)

    parser.add_argument('--markdown',
                        help=argparse.SUPPRESS,
                        action=OutputMarkdown,
                        default=False)



    if len(sys.argv) == 1:
        parser.print_help(sys.stderr)
        sys.exit(1)

    args = parser.parse_args()

    return args

class ListDetectors(argparse.Action):
    def __call__(self, parser, *args, **kwargs):
        detectors, _ = get_detectors_and_printers()
        output_detectors(detectors)
        parser.exit()

class ListPrinters(argparse.Action):
    def __call__(self, parser, *args, **kwargs):
        _, printers = get_detectors_and_printers()
        output_printers(printers)
        parser.exit()

class OutputMarkdown(argparse.Action):
    def __call__(self, parser, *args, **kwargs):
        detectors, _ = get_detectors_and_printers()
        output_to_markdown(detectors)
        parser.exit()

<<<<<<< HEAD
    parser.add_argument('--markdown',
                        help=argparse.SUPPRESS,
                        action="store_true",
                        default=False)

    parser.add_argument('--compact-ast',
                        help=argparse.SUPPRESS,
                        action='store_true',
                        default=False)

    return parser.parse_args()
=======
>>>>>>> 316e2f9f


def choose_detectors(args, all_detector_classes):
    # If detectors are specified, run only these ones

    detectors_to_run = []
    detectors = {d.ARGUMENT: d for d in all_detector_classes}

    if args.detectors_to_run == 'all':
        detectors_to_run = all_detector_classes
        detectors_excluded = args.detectors_to_exclude.split(',')
        for d in detectors:
            if d in detectors_excluded:
                detectors_to_run.remove(detectors[d])
    else:
        for d in args.detectors_to_run.split(','):
            if d in detectors:
                detectors_to_run.append(detectors[d])
            else:
                raise Exception('Error: {} is not a detector'.format(d))
        return detectors_to_run

    if args.exclude_informational:
        detectors_to_run = [d for d in detectors_to_run if
                            d.IMPACT != DetectorClassification.INFORMATIONAL]
    if args.exclude_low:
        detectors_to_run = [d for d in detectors_to_run if
                            d.IMPACT != DetectorClassification.LOW]
    if args.exclude_medium:
        detectors_to_run = [d for d in detectors_to_run if
                            d.IMPACT != DetectorClassification.MEDIUM]
    if args.exclude_high:
        detectors_to_run = [d for d in detectors_to_run if
                            d.IMPACT != DetectorClassification.HIGH]
    if args.detectors_to_exclude:
        detectors_to_run = [d for d in detectors_to_run if
                            d.ARGUMENT not in args.detectors_to_exclude]
    return detectors_to_run


def choose_printers(args, all_printer_classes):
    printers_to_run = []

    # disable default printer
    if args.printers_to_run == '':
        return []

    printers = {p.ARGUMENT: p for p in all_printer_classes}
    for p in args.printers_to_run.split(','):
        if p in printers:
            printers_to_run.append(printers[p])
        else:
            raise Exception('Error: {} is not a printer'.format(p))
    return printers_to_run


if __name__ == '__main__':
    main()<|MERGE_RESOLUTION|>--- conflicted
+++ resolved
@@ -14,11 +14,8 @@
                                                  DetectorClassification)
 from slither.printers.abstract_printer import AbstractPrinter
 from slither.slither import Slither
-<<<<<<< HEAD
 from slither.utils.colors import red
-=======
 from slither.utils.command_line import output_to_markdown, output_detectors, output_printers
->>>>>>> 316e2f9f
 
 logging.basicConfig()
 logger = logging.getLogger("Slither")
@@ -350,7 +347,10 @@
                         action=OutputMarkdown,
                         default=False)
 
-
+    parser.add_argument('--compact-ast',
+                        help=argparse.SUPPRESS,
+                        action='store_true',
+                        default=False)
 
     if len(sys.argv) == 1:
         parser.print_help(sys.stderr)
@@ -377,21 +377,6 @@
         detectors, _ = get_detectors_and_printers()
         output_to_markdown(detectors)
         parser.exit()
-
-<<<<<<< HEAD
-    parser.add_argument('--markdown',
-                        help=argparse.SUPPRESS,
-                        action="store_true",
-                        default=False)
-
-    parser.add_argument('--compact-ast',
-                        help=argparse.SUPPRESS,
-                        action='store_true',
-                        default=False)
-
-    return parser.parse_args()
-=======
->>>>>>> 316e2f9f
 
 
 def choose_detectors(args, all_detector_classes):
