"""
    Main module
"""
import json
import logging
import os
import pathlib
import posixpath
import re
from typing import Optional, Dict, List, Set, Union

from crytic_compile import CryticCompile

from slither.core.compilation_unit import SlitherCompilationUnit
from slither.core.context.context import Context
from slither.core.declarations import Contract
from slither.slithir.variables import Constant
from slither.utils.colors import red

logger = logging.getLogger("Slither")
logging.basicConfig()


def _relative_path_format(path: str) -> str:
    """
    Strip relative paths of "." and ".."
    """
    return path.split("..")[-1].strip(".").strip("/")


# pylint: disable=too-many-instance-attributes,too-many-public-methods
class SlitherCore(Context):
    """
    Slither static analyzer
    """

    def __init__(self):
        super().__init__()

        self._filename: Optional[str] = None
        self._raw_source_code: Dict[str, str] = {}
        self._source_code_to_line: Optional[Dict[str, List[str]]] = None

        self._previous_results_filename: str = "slither.db.json"
        self._results_to_hide: List = []
        self._previous_results: List = []
        # From triaged result
        self._previous_results_ids: Set[str] = set()
        # Every slither object has a list of result from detector
        # Because of the multiple compilation support, we might analyze
        # Multiple time the same result, so we remove duplicates
        self._currently_seen_resuts: Set[str] = set()
        self._paths_to_filter: Set[str] = set()

        self._crytic_compile: Optional[CryticCompile] = None

        self._generate_patches = False
        self._exclude_dependencies = False

        self._markdown_root = ""

        # If set to true, slither will not catch errors during parsing
        self._disallow_partial: bool = False
        self._skip_assembly: bool = False

        self._show_ignored_findings = False

        self._compilation_units: List[SlitherCompilationUnit] = []

        self._contracts: List[Contract] = []
        self._contracts_derived: List[Contract] = []

    @property
    def compilation_units(self) -> List[SlitherCompilationUnit]:
        return list(self._compilation_units)

    def add_compilation_unit(self, compilation_unit: SlitherCompilationUnit):
        self._compilation_units.append(compilation_unit)

    # endregion
    ###################################################################################
    ###################################################################################
    # region Contracts
    ###################################################################################
    ###################################################################################

    @property
    def contracts(self) -> List[Contract]:
        if not self._contracts:
            all_contracts = [
                compilation_unit.contracts for compilation_unit in self._compilation_units
            ]
            self._contracts = [item for sublist in all_contracts for item in sublist]
        return self._contracts

    @property
    def contracts_derived(self) -> List[Contract]:
        if not self._contracts_derived:
            all_contracts = [
                compilation_unit.contracts_derived for compilation_unit in self._compilation_units
            ]
            self._contracts_derived = [item for sublist in all_contracts for item in sublist]
        return self._contracts_derived

    def get_contract_from_name(self, contract_name: Union[str, Constant]) -> List[Contract]:
        """
            Return a contract from a name
        Args:
            contract_name (str): name of the contract
        Returns:
            Contract
        """
        contracts = []
        for compilation_unit in self._compilation_units:
            contracts += compilation_unit.get_contract_from_name(contract_name)
        return contracts

    ###################################################################################
    ###################################################################################
    # region Source code
    ###################################################################################
    ###################################################################################

    @property
    def source_code(self) -> Dict[str, str]:
        """{filename: source_code (str)}: source code"""
        return self._raw_source_code

    @property
    def filename(self) -> Optional[str]:
        """str: Filename."""
        return self._filename

    @filename.setter
    def filename(self, filename: str):
        self._filename = filename

    def add_source_code(self, path):
        """
        :param path:
        :return:
        """
        if self.crytic_compile and path in self.crytic_compile.src_content:
            self.source_code[path] = self.crytic_compile.src_content[path]
        else:
            with open(path, encoding="utf8", newline="") as f:
                self.source_code[path] = f.read()

    @property
    def markdown_root(self) -> str:
        return self._markdown_root

    def print_functions(self, d: str):
        """
        Export all the functions to dot files
        """
        for compilation_unit in self._compilation_units:
            for c in compilation_unit.contracts:
                for f in c.functions:
                    f.cfg_to_dot(os.path.join(d, f"{c.name}.{f.name}.dot"))

    # endregion
    ###################################################################################
    ###################################################################################
    # region Filtering results
    ###################################################################################
    ###################################################################################

    def has_ignore_comment(self, r: Dict) -> bool:
        """
        Check if the result has an ignore comment on the proceeding line, in which case, it is not valid
        """
        if not self.crytic_compile:
            return False
        mapping_elements_with_lines = (
            (
                posixpath.normpath(elem["source_mapping"]["filename_absolute"]),
                elem["source_mapping"]["lines"],
            )
            for elem in r["elements"]
            if "source_mapping" in elem
            and "filename_absolute" in elem["source_mapping"]
            and "lines" in elem["source_mapping"]
            and len(elem["source_mapping"]["lines"]) > 0
        )

        for file, lines in mapping_elements_with_lines:
            ignore_line_index = min(lines) - 1
            ignore_line_text = self.crytic_compile.get_code_from_line(file, ignore_line_index)
            if ignore_line_text:
                match = re.findall(
                    r"^\s*//\s*slither-disable-next-line\s*([a-zA-Z0-9_,-]*)",
                    ignore_line_text.decode("utf8"),
                )
                if match:
                    ignored = match[0].split(",")
                    if ignored and ("all" in ignored or any(r["check"] == c for c in ignored)):
                        return True

        return False

    def valid_result(self, r: Dict) -> bool:
        """
        Check if the result is valid
        A result is invalid if:
            - All its source paths belong to the source path filtered
            - Or a similar result was reported and saved during a previous run
            - The --exclude-dependencies flag is set and results are only related to dependencies
            - There is an ignore comment on the preceding line
        """

        # Remove duplicate due to the multiple compilation support
        if r["id"] in self._currently_seen_resuts:
            return False
        self._currently_seen_resuts.add(r["id"])

        source_mapping_elements = [
            elem["source_mapping"].get("filename_absolute", "unknown")
            for elem in r["elements"]
            if "source_mapping" in elem
        ]

        # Use POSIX-style paths so that filter_paths works across different
        # OSes. Convert to a list so elements don't get consumed and are lost
        # while evaluating the first pattern
        source_mapping_elements = list(
            map(lambda x: pathlib.Path(x).resolve().as_posix() if x else x, source_mapping_elements)
        )
        matching = False

        for path in self._paths_to_filter:
            try:
                if any(
                    bool(re.search(_relative_path_format(path), src_mapping))
                    for src_mapping in source_mapping_elements
                ):
                    matching = True
                    break
            except re.error:
                logger.error(
                    f"Incorrect regular expression for --filter-paths {path}."
                    "\nSlither supports the Python re format"
                    ": https://docs.python.org/3/library/re.html"
                )

        if r["elements"] and matching:
            return False
<<<<<<< HEAD
=======
        if r["elements"] and self._exclude_dependencies:
            if all(element["source_mapping"]["is_dependency"] for element in r["elements"]):
                return False
>>>>>>> d7c5809e
        if self._show_ignored_findings:
            return True
        if self.has_ignore_comment(r):
            return False
        if r["id"] in self._previous_results_ids:
            return False
        if r["elements"] and self._exclude_dependencies:
            return not all(element["source_mapping"]["is_dependency"] for element in r["elements"])
        # Conserve previous result filtering. This is conserved for compatibility, but is meant to be removed
        if r["description"] in [pr["description"] for pr in self._previous_results]:
            return False

        return True

    def load_previous_results(self):
        filename = self._previous_results_filename
        try:
            if os.path.isfile(filename):
                with open(filename, encoding="utf8") as f:
                    self._previous_results = json.load(f)
                    if self._previous_results:
                        for r in self._previous_results:
                            if "id" in r:
                                self._previous_results_ids.add(r["id"])
        except json.decoder.JSONDecodeError:
            logger.error(red(f"Impossible to decode {filename}. Consider removing the file"))

    def write_results_to_hide(self):
        if not self._results_to_hide:
            return
        filename = self._previous_results_filename
        with open(filename, "w", encoding="utf8") as f:
            results = self._results_to_hide + self._previous_results
            json.dump(results, f)

    def save_results_to_hide(self, results: List[Dict]):
        self._results_to_hide += results

    def add_path_to_filter(self, path: str):
        """
        Add path to filter
        Path are used through direct comparison (no regex)
        """
        self._paths_to_filter.add(path)

    # endregion
    ###################################################################################
    ###################################################################################
    # region Crytic compile
    ###################################################################################
    ###################################################################################

    @property
    def crytic_compile(self) -> Optional[CryticCompile]:
        return self._crytic_compile

    # endregion
    ###################################################################################
    ###################################################################################
    # region Format
    ###################################################################################
    ###################################################################################

    @property
    def generate_patches(self) -> bool:
        return self._generate_patches

    @generate_patches.setter
    def generate_patches(self, p: bool):
        self._generate_patches = p

    # endregion
    ###################################################################################
    ###################################################################################
    # region Internals
    ###################################################################################
    ###################################################################################

    @property
    def disallow_partial(self) -> bool:
        """
        Return true if partial analyses are disallowed
        For example, codebase with duplicate names will lead to partial analyses

        :return:
        """
        return self._disallow_partial

    @property
    def skip_assembly(self) -> bool:
        return self._skip_assembly

    @property
    def show_ignore_findings(self) -> bool:
        return self._show_ignored_findings

    # endregion<|MERGE_RESOLUTION|>--- conflicted
+++ resolved
@@ -245,12 +245,9 @@
 
         if r["elements"] and matching:
             return False
-<<<<<<< HEAD
-=======
         if r["elements"] and self._exclude_dependencies:
             if all(element["source_mapping"]["is_dependency"] for element in r["elements"]):
                 return False
->>>>>>> d7c5809e
         if self._show_ignored_findings:
             return True
         if self.has_ignore_comment(r):
