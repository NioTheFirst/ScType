"""
    Module detecting dangerous strict equality

"""

import itertools
from slither.analyses.data_dependency.data_dependency import is_dependent_ssa
from slither.core.declarations import Function
from slither.detectors.abstract_detector import (AbstractDetector,
                                                 DetectorClassification)
from slither.slithir.operations import (Assignment, Balance, Binary, BinaryType,
                                        HighLevelCall)

from slither.core.solidity_types import MappingType, ElementaryType

from slither.core.variables.state_variable import StateVariable
from slither.core.declarations.solidity_variables import SolidityVariable, SolidityVariableComposed
from slither.slithir.variables import ReferenceVariable

class IncorrectStrictEquality(AbstractDetector):
    ARGUMENT = 'incorrect-equality'
    HELP = 'Dangerous strict equalities'
    IMPACT = DetectorClassification.MEDIUM
    CONFIDENCE = DetectorClassification.HIGH

    WIKI = 'https://github.com/crytic/slither/wiki/Detector-Documentation#dangerous-strict-equalities'

    WIKI_TITLE = 'Dangerous strict equalities'
    WIKI_DESCRIPTION = 'Use of strict equalities that can be easily manipulated by an attacker.'
    WIKI_EXPLOIT_SCENARIO = '''
```solidity
contract Crowdsale{
    function fund_reached() public returns(bool){
        return this.balance == 100 ether;
    }
```
`Crowdsale` relies on `fund_reached` to know when to stop the sale of tokens. `Crowdsale` reaches 100 ether. Bob sends 0.1 ether. As a result, `fund_reached` is always false and the crowdsale never ends.'''

    WIKI_RECOMMENDATION = '''Don't use strict equality to determine if an account has enough ethers or tokens.'''

    sources_taint = [SolidityVariable('now'),
                     SolidityVariableComposed('block.number'),
                     SolidityVariableComposed('block.timestamp')]

    @staticmethod
    def is_direct_comparison(ir):
        return isinstance(ir, Binary) and ir.type == BinaryType.EQUAL

    @staticmethod
    def is_any_tainted(variables, taints, function):
        return any([is_dependent_ssa(var, taint, function.contract) for var in variables for taint in taints])

    def taint_balance_equalities(self, functions):
        taints = []
        for func in functions:
            for node in func.nodes:
                for ir in node.irs_ssa:
                    if isinstance(ir, Balance):
                        taints.append(ir.lvalue)
                    if isinstance(ir, HighLevelCall):
                        #print(ir.function.full_name)
                        if isinstance(ir.function, Function) and\
                            ir.function.full_name == 'balanceOf(address)':
                                taints.append(ir.lvalue)
                        if isinstance(ir.function, StateVariable) and\
                            isinstance(ir.function.type, MappingType) and\
                            ir.function.name == 'balanceOf' and\
                            ir.function.type.type_from == ElementaryType('address') and\
                            ir.function.type.type_to == ElementaryType('uint256'):
                                taints.append(ir.lvalue)
                    if isinstance(ir, Assignment):
                        if ir.rvalue in self.sources_taint:
                            taints.append(ir.lvalue)

        return taints

    # Retrieve all tainted (node, function) pairs
    def tainted_equality_nodes(self, funcs, taints):
        results = dict()
        taints += self.sources_taint

        for func in funcs:
            for node in func.nodes:
                for ir in node.irs_ssa:

                    # Filter to only tainted equality (==) comparisons
                    if self.is_direct_comparison(ir) and self.is_any_tainted(ir.used, taints, func):
                        if func not in results:
                            results[func] = []
                        results[func].append(node)

        return results

    def detect_strict_equality(self, contract):
        funcs = contract.all_functions_called + contract.modifiers

        # Taint all BALANCE accesses
        taints = self.taint_balance_equalities(funcs)

        # Accumulate tainted (node,function) pairs involved in strict equality (==) comparisons
        results = self.tainted_equality_nodes(funcs, taints)

        return results

    def _detect(self):
        results = []

        for c in self.slither.contracts_derived:
            ret = self.detect_strict_equality(c)

            # sort ret to get deterministic results
            ret = sorted(list(ret.items()), key=lambda x:x[0].name)
            for f, nodes in ret:
<<<<<<< HEAD
                info += "{} ({}) uses a dangerous strict equality:\n".format(f.canonical_name,
                                                                             f.source_mapping_str)
=======
                func_info = "{}.{} ({}) uses a dangerous strict equality:\n".format(f.contract.name,
                                                                               f.name,
                                                                               f.source_mapping_str)
>>>>>>> 7cadf980

                # sort the nodes to get deterministic results
                nodes.sort(key=lambda x: x.node_id)

                # Output each node with the function info header as a separate result.
                for node in nodes:
                    node_info = func_info + f"\t- {str(node.expression)}\n"

                    json = self.generate_json_result(node_info)
                    self.add_node_to_json(node, json)
                    self.add_function_to_json(f, json)
                    results.append(json)

        return results<|MERGE_RESOLUTION|>--- conflicted
+++ resolved
@@ -111,14 +111,9 @@
             # sort ret to get deterministic results
             ret = sorted(list(ret.items()), key=lambda x:x[0].name)
             for f, nodes in ret:
-<<<<<<< HEAD
-                info += "{} ({}) uses a dangerous strict equality:\n".format(f.canonical_name,
-                                                                             f.source_mapping_str)
-=======
-                func_info = "{}.{} ({}) uses a dangerous strict equality:\n".format(f.contract.name,
-                                                                               f.name,
-                                                                               f.source_mapping_str)
->>>>>>> 7cadf980
+
+                func_info = "{} ({}) uses a dangerous strict equality:\n".format(f.canonical_name,
+                                                                                 f.source_mapping_str)
 
                 # sort the nodes to get deterministic results
                 nodes.sort(key=lambda x: x.node_id)
