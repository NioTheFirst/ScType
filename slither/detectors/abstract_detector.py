--- conflicted
+++ resolved
@@ -160,7 +160,13 @@
     def _create_parent_element(element):
         from slither.core.children.child_contract import ChildContract
         from slither.core.children.child_function import ChildFunction
-        if isinstance(element, ChildContract):
+        from slither.core.declarations import Function
+        if isinstance(element, Function):
+            if element.contract_declarer:
+                contract = {'elements': []}
+                AbstractDetector.add_contract_to_json(element.contract_declarer, contract)
+                return contract['elements'][0]
+        elif isinstance(element, ChildContract):
             if element.contract:
                 contract = {'elements': []}
                 AbstractDetector.add_contract_to_json(element.contract, contract)
@@ -199,15 +205,6 @@
         d['elements'].append(element)
 
     @staticmethod
-<<<<<<< HEAD
-    def add_function_to_json(function, d):
-        contract = {'elements':[]}
-        AbstractDetector.add_contract_to_json(function.contract_declarer, contract)
-        d['elements'].append({'type': 'function',
-                              'name': function.name,
-                              'source_mapping': function.source_mapping,
-                              'contract': contract['elements'][0]})
-=======
     def add_function_to_json(function, d, additional_fields={}):
         type_specific_fields = {
             'parent': AbstractDetector._create_parent_element(function),
@@ -219,29 +216,14 @@
                                                         type_specific_fields,
                                                         additional_fields)
         d['elements'].append(element)
->>>>>>> 7cadf980
-
-    # We use the same json type for function and event to facilitate the third-party tools parsing
-    @staticmethod
-    def add_event_to_json(event, d):
-        contract = {'elements':[]}
-        AbstractDetector.add_contract_to_json(event.contract, contract)
-        d['elements'].append({'type': 'function',
-                              'name': event.name,
-                              'source_mapping': event.source_mapping,
-                              'contract': contract['elements'][0]})
-
-    @staticmethod
-    def add_functions_to_json(functions, d):
+
+
+    @staticmethod
+    def add_functions_to_json(functions, d, additional_fields={}):
         for function in sorted(functions, key=lambda x: x.name):
-            AbstractDetector.add_function_to_json(function, d)
-
-    @staticmethod
-<<<<<<< HEAD
-    def add_events_to_json(events, d):
-        for event in sorted(events, key=lambda x: x.name):
-            AbstractDetector.add_event_to_json(event, d)
-=======
+            AbstractDetector.add_function_to_json(function, d, additional_fields)
+
+    @staticmethod
     def add_enum_to_json(enum, d, additional_fields={}):
         type_specific_fields = {
             'parent': AbstractDetector._create_parent_element(enum)
@@ -291,7 +273,7 @@
                                                         type_specific_fields,
                                                         additional_fields)
         d['elements'].append(element)
->>>>>>> 7cadf980
+
 
     @staticmethod
     def add_nodes_to_json(nodes, d):
