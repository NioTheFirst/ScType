--- conflicted
+++ resolved
@@ -157,13 +157,10 @@
         if "contractKind" in attributes:
             if attributes["contractKind"] == "interface":
                 self._contract.is_interface = True
-<<<<<<< HEAD
             elif attributes["contractKind"] == "library":
                 self._contract.is_library = True
-            self._contract.kind = attributes["contractKind"]
-=======
             self._contract.contract_kind = attributes["contractKind"]
->>>>>>> 90d13cd3
+
         self._linearized_base_contracts = attributes["linearizedBaseContracts"]
         # self._contract.fullyImplemented = attributes["fullyImplemented"]
 
