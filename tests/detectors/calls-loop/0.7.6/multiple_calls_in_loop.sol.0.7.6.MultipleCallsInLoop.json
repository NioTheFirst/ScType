[
    [
        {
            "elements": [
                {
                    "type": "function",
                    "name": "bad_base",
                    "source_mapping": {
<<<<<<< HEAD
                        "start": 160,
                        "length": 153,
                        "filename_used": "tests/detectors/calls-loop/0.7.6/multiple_calls_in_loop.sol",
=======
                        "start": 180,
                        "length": 168,
                        "filename_used": "/GENERIC_PATH",
>>>>>>> 65383b9a
                        "filename_relative": "tests/detectors/calls-loop/0.7.6/multiple_calls_in_loop.sol",
                        "filename_absolute": "/GENERIC_PATH",
                        "filename_short": "tests/detectors/calls-loop/0.7.6/multiple_calls_in_loop.sol",
                        "is_dependency": false,
                        "lines": [
                            9,
                            10,
                            11,
                            12,
                            13
                        ],
                        "starting_column": 5,
                        "ending_column": 6
                    },
                    "type_specific_fields": {
                        "parent": {
                            "type": "contract",
                            "name": "CallInLoopBase",
                            "source_mapping": {
                                "start": 0,
<<<<<<< HEAD
                                "length": 316,
                                "filename_used": "tests/detectors/calls-loop/0.7.6/multiple_calls_in_loop.sol",
=======
                                "length": 350,
                                "filename_used": "/GENERIC_PATH",
>>>>>>> 65383b9a
                                "filename_relative": "tests/detectors/calls-loop/0.7.6/multiple_calls_in_loop.sol",
                                "filename_absolute": "/GENERIC_PATH",
                                "filename_short": "tests/detectors/calls-loop/0.7.6/multiple_calls_in_loop.sol",
                                "is_dependency": false,
                                "lines": [
                                    1,
                                    2,
                                    3,
                                    4,
                                    5,
                                    6,
                                    7,
                                    8,
                                    9,
                                    10,
                                    11,
                                    12,
                                    13,
                                    14
                                ],
                                "starting_column": 1,
                                "ending_column": 2
                            }
                        },
                        "signature": "bad_base()"
                    }
                },
                {
                    "type": "node",
                    "name": "address(uint160(destinations_base[i])).transfer(i)",
                    "source_mapping": {
<<<<<<< HEAD
                        "start": 251,
                        "length": 45,
                        "filename_used": "tests/detectors/calls-loop/0.7.6/multiple_calls_in_loop.sol",
=======
                        "start": 281,
                        "length": 50,
                        "filename_used": "/GENERIC_PATH",
>>>>>>> 65383b9a
                        "filename_relative": "tests/detectors/calls-loop/0.7.6/multiple_calls_in_loop.sol",
                        "filename_absolute": "/GENERIC_PATH",
                        "filename_short": "tests/detectors/calls-loop/0.7.6/multiple_calls_in_loop.sol",
                        "is_dependency": false,
                        "lines": [
                            11
                        ],
                        "starting_column": 13,
                        "ending_column": 63
                    },
                    "type_specific_fields": {
                        "parent": {
                            "type": "function",
                            "name": "bad_base",
                            "source_mapping": {
<<<<<<< HEAD
                                "start": 160,
                                "length": 153,
                                "filename_used": "tests/detectors/calls-loop/0.7.6/multiple_calls_in_loop.sol",
=======
                                "start": 180,
                                "length": 168,
                                "filename_used": "/GENERIC_PATH",
>>>>>>> 65383b9a
                                "filename_relative": "tests/detectors/calls-loop/0.7.6/multiple_calls_in_loop.sol",
                                "filename_absolute": "/GENERIC_PATH",
                                "filename_short": "tests/detectors/calls-loop/0.7.6/multiple_calls_in_loop.sol",
                                "is_dependency": false,
                                "lines": [
                                    9,
                                    10,
                                    11,
                                    12,
                                    13
                                ],
                                "starting_column": 5,
                                "ending_column": 6
                            },
                            "type_specific_fields": {
                                "parent": {
                                    "type": "contract",
                                    "name": "CallInLoopBase",
                                    "source_mapping": {
                                        "start": 0,
<<<<<<< HEAD
                                        "length": 316,
                                        "filename_used": "tests/detectors/calls-loop/0.7.6/multiple_calls_in_loop.sol",
=======
                                        "length": 350,
                                        "filename_used": "/GENERIC_PATH",
>>>>>>> 65383b9a
                                        "filename_relative": "tests/detectors/calls-loop/0.7.6/multiple_calls_in_loop.sol",
                                        "filename_absolute": "/GENERIC_PATH",
                                        "filename_short": "tests/detectors/calls-loop/0.7.6/multiple_calls_in_loop.sol",
                                        "is_dependency": false,
                                        "lines": [
                                            1,
                                            2,
                                            3,
                                            4,
                                            5,
                                            6,
                                            7,
                                            8,
                                            9,
                                            10,
                                            11,
                                            12,
                                            13,
                                            14
                                        ],
                                        "starting_column": 1,
                                        "ending_column": 2
                                    }
                                },
                                "signature": "bad_base()"
                            }
                        }
                    }
                }
            ],
            "description": "CallInLoopBase.bad_base() (tests/detectors/calls-loop/0.7.6/multiple_calls_in_loop.sol#9-13) has external calls inside a loop: address(uint160(destinations_base[i])).transfer(i) (tests/detectors/calls-loop/0.7.6/multiple_calls_in_loop.sol#11)\n",
            "markdown": "[CallInLoopBase.bad_base()](tests/detectors/calls-loop/0.7.6/multiple_calls_in_loop.sol#L9-L13) has external calls inside a loop: [address(uint160(destinations_base[i])).transfer(i)](tests/detectors/calls-loop/0.7.6/multiple_calls_in_loop.sol#L11)\n",
            "first_markdown_element": "tests/detectors/calls-loop/0.7.6/multiple_calls_in_loop.sol#L9-L13",
            "id": "2cb70798cc39fa47453799bd93bf9275930f21bcbfb2746e57cf2b77700b8cd8",
            "check": "calls-loop",
            "impact": "Low",
            "confidence": "Medium"
        },
        {
            "elements": [
                {
                    "type": "function",
                    "name": "bad",
                    "source_mapping": {
                        "start": 562,
                        "length": 153,
                        "filename_used": "/GENERIC_PATH",
                        "filename_relative": "tests/detectors/calls-loop/0.7.6/multiple_calls_in_loop.sol",
                        "filename_absolute": "/GENERIC_PATH",
                        "filename_short": "tests/detectors/calls-loop/0.7.6/multiple_calls_in_loop.sol",
                        "is_dependency": false,
                        "lines": [
                            24,
                            25,
                            26,
                            27,
                            28
                        ],
                        "starting_column": 5,
                        "ending_column": 6
                    },
                    "type_specific_fields": {
                        "parent": {
                            "type": "contract",
                            "name": "CallInLoop",
                            "source_mapping": {
                                "start": 352,
                                "length": 892,
                                "filename_used": "/GENERIC_PATH",
                                "filename_relative": "tests/detectors/calls-loop/0.7.6/multiple_calls_in_loop.sol",
                                "filename_absolute": "/GENERIC_PATH",
                                "filename_short": "tests/detectors/calls-loop/0.7.6/multiple_calls_in_loop.sol",
                                "is_dependency": false,
                                "lines": [
                                    16,
                                    17,
                                    18,
                                    19,
                                    20,
                                    21,
                                    22,
                                    23,
                                    24,
                                    25,
                                    26,
                                    27,
                                    28,
                                    29,
                                    30,
                                    31,
                                    32,
                                    33,
                                    34,
                                    35,
                                    36,
                                    37,
                                    38,
                                    39,
                                    40,
                                    41,
                                    42,
                                    43,
                                    44,
                                    45,
                                    46,
                                    47,
                                    48,
                                    49
                                ],
                                "starting_column": 1,
                                "ending_column": 2
                            }
                        },
                        "signature": "bad()"
                    }
                },
                {
                    "type": "node",
                    "name": "address(uint160(destinations[i])).transfer(i)",
                    "source_mapping": {
                        "start": 653,
                        "length": 45,
                        "filename_used": "/GENERIC_PATH",
                        "filename_relative": "tests/detectors/calls-loop/0.7.6/multiple_calls_in_loop.sol",
                        "filename_absolute": "/GENERIC_PATH",
                        "filename_short": "tests/detectors/calls-loop/0.7.6/multiple_calls_in_loop.sol",
                        "is_dependency": false,
                        "lines": [
                            26
                        ],
                        "starting_column": 13,
                        "ending_column": 58
                    },
                    "type_specific_fields": {
                        "parent": {
                            "type": "function",
                            "name": "bad",
                            "source_mapping": {
                                "start": 562,
                                "length": 153,
                                "filename_used": "/GENERIC_PATH",
                                "filename_relative": "tests/detectors/calls-loop/0.7.6/multiple_calls_in_loop.sol",
                                "filename_absolute": "/GENERIC_PATH",
                                "filename_short": "tests/detectors/calls-loop/0.7.6/multiple_calls_in_loop.sol",
                                "is_dependency": false,
                                "lines": [
                                    24,
                                    25,
                                    26,
                                    27,
                                    28
                                ],
                                "starting_column": 5,
                                "ending_column": 6
                            },
                            "type_specific_fields": {
                                "parent": {
                                    "type": "contract",
                                    "name": "CallInLoop",
                                    "source_mapping": {
                                        "start": 352,
                                        "length": 892,
                                        "filename_used": "/GENERIC_PATH",
                                        "filename_relative": "tests/detectors/calls-loop/0.7.6/multiple_calls_in_loop.sol",
                                        "filename_absolute": "/GENERIC_PATH",
                                        "filename_short": "tests/detectors/calls-loop/0.7.6/multiple_calls_in_loop.sol",
                                        "is_dependency": false,
                                        "lines": [
                                            16,
                                            17,
                                            18,
                                            19,
                                            20,
                                            21,
                                            22,
                                            23,
                                            24,
                                            25,
                                            26,
                                            27,
                                            28,
                                            29,
                                            30,
                                            31,
                                            32,
                                            33,
                                            34,
                                            35,
                                            36,
                                            37,
                                            38,
                                            39,
                                            40,
                                            41,
                                            42,
                                            43,
                                            44,
                                            45,
                                            46,
                                            47,
                                            48,
                                            49
                                        ],
                                        "starting_column": 1,
                                        "ending_column": 2
                                    }
                                },
                                "signature": "bad()"
                            }
                        }
                    }
                }
            ],
            "description": "CallInLoop.bad() (tests/detectors/calls-loop/0.7.6/multiple_calls_in_loop.sol#24-28) has external calls inside a loop: address(uint160(destinations[i])).transfer(i) (tests/detectors/calls-loop/0.7.6/multiple_calls_in_loop.sol#26)\n",
            "markdown": "[CallInLoop.bad()](tests/detectors/calls-loop/0.7.6/multiple_calls_in_loop.sol#L24-L28) has external calls inside a loop: [address(uint160(destinations[i])).transfer(i)](tests/detectors/calls-loop/0.7.6/multiple_calls_in_loop.sol#L26)\n",
            "first_markdown_element": "tests/detectors/calls-loop/0.7.6/multiple_calls_in_loop.sol#L24-L28",
            "id": "f11a3c532d51a71adce3b5df738ce354d0a70ea3be928459582028cb72b5fdbd",
            "check": "calls-loop",
            "impact": "Low",
            "confidence": "Medium"
        },
        {
            "elements": [
                {
                    "type": "function",
                    "name": "bad2",
                    "source_mapping": {
                        "start": 721,
                        "length": 263,
                        "filename_used": "/GENERIC_PATH",
                        "filename_relative": "tests/detectors/calls-loop/0.7.6/multiple_calls_in_loop.sol",
                        "filename_absolute": "/GENERIC_PATH",
                        "filename_short": "tests/detectors/calls-loop/0.7.6/multiple_calls_in_loop.sol",
                        "is_dependency": false,
                        "lines": [
                            30,
                            31,
                            32,
                            33,
                            34,
                            35,
                            36,
                            37
                        ],
                        "starting_column": 5,
                        "ending_column": 6
                    },
                    "type_specific_fields": {
                        "parent": {
                            "type": "contract",
                            "name": "CallInLoop",
                            "source_mapping": {
                                "start": 352,
                                "length": 892,
                                "filename_used": "/GENERIC_PATH",
                                "filename_relative": "tests/detectors/calls-loop/0.7.6/multiple_calls_in_loop.sol",
                                "filename_absolute": "/GENERIC_PATH",
                                "filename_short": "tests/detectors/calls-loop/0.7.6/multiple_calls_in_loop.sol",
                                "is_dependency": false,
                                "lines": [
                                    16,
                                    17,
                                    18,
                                    19,
                                    20,
                                    21,
                                    22,
                                    23,
                                    24,
                                    25,
                                    26,
                                    27,
                                    28,
                                    29,
                                    30,
                                    31,
                                    32,
                                    33,
                                    34,
                                    35,
                                    36,
                                    37,
                                    38,
                                    39,
                                    40,
                                    41,
                                    42,
                                    43,
                                    44,
                                    45,
                                    46,
                                    47,
                                    48,
                                    49
                                ],
                                "starting_column": 1,
                                "ending_column": 2
                            }
                        },
                        "signature": "bad2()"
                    }
                },
                {
                    "type": "node",
                    "name": "address(uint160(destinations[i])).transfer(i)",
                    "source_mapping": {
                        "start": 922,
                        "length": 45,
                        "filename_used": "/GENERIC_PATH",
                        "filename_relative": "tests/detectors/calls-loop/0.7.6/multiple_calls_in_loop.sol",
                        "filename_absolute": "/GENERIC_PATH",
                        "filename_short": "tests/detectors/calls-loop/0.7.6/multiple_calls_in_loop.sol",
                        "is_dependency": false,
                        "lines": [
                            35
                        ],
                        "starting_column": 13,
                        "ending_column": 58
                    },
                    "type_specific_fields": {
                        "parent": {
                            "type": "function",
                            "name": "bad2",
                            "source_mapping": {
                                "start": 721,
                                "length": 263,
                                "filename_used": "/GENERIC_PATH",
                                "filename_relative": "tests/detectors/calls-loop/0.7.6/multiple_calls_in_loop.sol",
                                "filename_absolute": "/GENERIC_PATH",
                                "filename_short": "tests/detectors/calls-loop/0.7.6/multiple_calls_in_loop.sol",
                                "is_dependency": false,
                                "lines": [
                                    30,
                                    31,
                                    32,
                                    33,
                                    34,
                                    35,
                                    36,
                                    37
                                ],
                                "starting_column": 5,
                                "ending_column": 6
                            },
                            "type_specific_fields": {
                                "parent": {
                                    "type": "contract",
                                    "name": "CallInLoop",
                                    "source_mapping": {
                                        "start": 352,
                                        "length": 892,
                                        "filename_used": "/GENERIC_PATH",
                                        "filename_relative": "tests/detectors/calls-loop/0.7.6/multiple_calls_in_loop.sol",
                                        "filename_absolute": "/GENERIC_PATH",
                                        "filename_short": "tests/detectors/calls-loop/0.7.6/multiple_calls_in_loop.sol",
                                        "is_dependency": false,
                                        "lines": [
                                            16,
                                            17,
                                            18,
                                            19,
                                            20,
                                            21,
                                            22,
                                            23,
                                            24,
                                            25,
                                            26,
                                            27,
                                            28,
                                            29,
                                            30,
                                            31,
                                            32,
                                            33,
                                            34,
                                            35,
                                            36,
                                            37,
                                            38,
                                            39,
                                            40,
                                            41,
                                            42,
                                            43,
                                            44,
                                            45,
                                            46,
                                            47,
                                            48,
                                            49
                                        ],
                                        "starting_column": 1,
                                        "ending_column": 2
                                    }
                                },
                                "signature": "bad2()"
                            }
                        }
                    }
                }
            ],
            "description": "CallInLoop.bad2() (tests/detectors/calls-loop/0.7.6/multiple_calls_in_loop.sol#30-37) has external calls inside a loop: address(uint160(destinations[i])).transfer(i) (tests/detectors/calls-loop/0.7.6/multiple_calls_in_loop.sol#35)\n",
            "markdown": "[CallInLoop.bad2()](tests/detectors/calls-loop/0.7.6/multiple_calls_in_loop.sol#L30-L37) has external calls inside a loop: [address(uint160(destinations[i])).transfer(i)](tests/detectors/calls-loop/0.7.6/multiple_calls_in_loop.sol#L35)\n",
            "first_markdown_element": "tests/detectors/calls-loop/0.7.6/multiple_calls_in_loop.sol#L30-L37",
            "id": "3a39574e82d2f7f3b099bb034e0ff24b44e59a22109608d09a9ff3316409b1d2",
            "check": "calls-loop",
            "impact": "Low",
            "confidence": "Medium"
        },
        {
            "elements": [
                {
                    "type": "function",
                    "name": "bad3_internal",
                    "source_mapping": {
                        "start": 1142,
                        "length": 99,
                        "filename_used": "/GENERIC_PATH",
                        "filename_relative": "tests/detectors/calls-loop/0.7.6/multiple_calls_in_loop.sol",
                        "filename_absolute": "/GENERIC_PATH",
                        "filename_short": "tests/detectors/calls-loop/0.7.6/multiple_calls_in_loop.sol",
                        "is_dependency": false,
                        "lines": [
                            45,
                            46,
                            47
                        ],
                        "starting_column": 5,
                        "ending_column": 6
                    },
                    "type_specific_fields": {
                        "parent": {
                            "type": "contract",
                            "name": "CallInLoop",
                            "source_mapping": {
                                "start": 352,
                                "length": 892,
                                "filename_used": "/GENERIC_PATH",
                                "filename_relative": "tests/detectors/calls-loop/0.7.6/multiple_calls_in_loop.sol",
                                "filename_absolute": "/GENERIC_PATH",
                                "filename_short": "tests/detectors/calls-loop/0.7.6/multiple_calls_in_loop.sol",
                                "is_dependency": false,
                                "lines": [
                                    16,
                                    17,
                                    18,
                                    19,
                                    20,
                                    21,
                                    22,
                                    23,
                                    24,
                                    25,
                                    26,
                                    27,
                                    28,
                                    29,
                                    30,
                                    31,
                                    32,
                                    33,
                                    34,
                                    35,
                                    36,
                                    37,
                                    38,
                                    39,
                                    40,
                                    41,
                                    42,
                                    43,
                                    44,
                                    45,
                                    46,
                                    47,
                                    48,
                                    49
                                ],
                                "starting_column": 1,
                                "ending_column": 2
                            }
                        },
                        "signature": "bad3_internal(address,uint256)"
                    }
                },
                {
                    "type": "node",
                    "name": "address(uint160(a)).transfer(i)",
                    "source_mapping": {
                        "start": 1203,
                        "length": 31,
                        "filename_used": "/GENERIC_PATH",
                        "filename_relative": "tests/detectors/calls-loop/0.7.6/multiple_calls_in_loop.sol",
                        "filename_absolute": "/GENERIC_PATH",
                        "filename_short": "tests/detectors/calls-loop/0.7.6/multiple_calls_in_loop.sol",
                        "is_dependency": false,
                        "lines": [
                            46
                        ],
                        "starting_column": 9,
                        "ending_column": 40
                    },
                    "type_specific_fields": {
                        "parent": {
                            "type": "function",
                            "name": "bad3_internal",
                            "source_mapping": {
                                "start": 1142,
                                "length": 99,
                                "filename_used": "/GENERIC_PATH",
                                "filename_relative": "tests/detectors/calls-loop/0.7.6/multiple_calls_in_loop.sol",
                                "filename_absolute": "/GENERIC_PATH",
                                "filename_short": "tests/detectors/calls-loop/0.7.6/multiple_calls_in_loop.sol",
                                "is_dependency": false,
                                "lines": [
                                    45,
                                    46,
                                    47
                                ],
                                "starting_column": 5,
                                "ending_column": 6
                            },
                            "type_specific_fields": {
                                "parent": {
                                    "type": "contract",
                                    "name": "CallInLoop",
                                    "source_mapping": {
                                        "start": 352,
                                        "length": 892,
                                        "filename_used": "/GENERIC_PATH",
                                        "filename_relative": "tests/detectors/calls-loop/0.7.6/multiple_calls_in_loop.sol",
                                        "filename_absolute": "/GENERIC_PATH",
                                        "filename_short": "tests/detectors/calls-loop/0.7.6/multiple_calls_in_loop.sol",
                                        "is_dependency": false,
                                        "lines": [
                                            16,
                                            17,
                                            18,
                                            19,
                                            20,
                                            21,
                                            22,
                                            23,
                                            24,
                                            25,
                                            26,
                                            27,
                                            28,
                                            29,
                                            30,
                                            31,
                                            32,
                                            33,
                                            34,
                                            35,
                                            36,
                                            37,
                                            38,
                                            39,
                                            40,
                                            41,
                                            42,
                                            43,
                                            44,
                                            45,
                                            46,
                                            47,
                                            48,
                                            49
                                        ],
                                        "starting_column": 1,
                                        "ending_column": 2
                                    }
                                },
                                "signature": "bad3_internal(address,uint256)"
                            }
                        }
                    }
                }
            ],
            "description": "CallInLoop.bad3_internal(address,uint256) (tests/detectors/calls-loop/0.7.6/multiple_calls_in_loop.sol#45-47) has external calls inside a loop: address(uint160(a)).transfer(i) (tests/detectors/calls-loop/0.7.6/multiple_calls_in_loop.sol#46)\n",
            "markdown": "[CallInLoop.bad3_internal(address,uint256)](tests/detectors/calls-loop/0.7.6/multiple_calls_in_loop.sol#L45-L47) has external calls inside a loop: [address(uint160(a)).transfer(i)](tests/detectors/calls-loop/0.7.6/multiple_calls_in_loop.sol#L46)\n",
            "first_markdown_element": "tests/detectors/calls-loop/0.7.6/multiple_calls_in_loop.sol#L45-L47",
            "id": "2834a80b6dbcd04a8c58bd803038e5f03936c886067d1ee39d0a31d0bb9e88ae",
            "check": "calls-loop",
            "impact": "Low",
            "confidence": "Medium"
        }
    ]
]<|MERGE_RESOLUTION|>--- conflicted
+++ resolved
@@ -4,27 +4,18 @@
             "elements": [
                 {
                     "type": "function",
-                    "name": "bad_base",
-                    "source_mapping": {
-<<<<<<< HEAD
-                        "start": 160,
-                        "length": 153,
-                        "filename_used": "tests/detectors/calls-loop/0.7.6/multiple_calls_in_loop.sol",
-=======
-                        "start": 180,
-                        "length": 168,
-                        "filename_used": "/GENERIC_PATH",
->>>>>>> 65383b9a
-                        "filename_relative": "tests/detectors/calls-loop/0.7.6/multiple_calls_in_loop.sol",
-                        "filename_absolute": "/GENERIC_PATH",
-                        "filename_short": "tests/detectors/calls-loop/0.7.6/multiple_calls_in_loop.sol",
-                        "is_dependency": false,
-                        "lines": [
-                            9,
-                            10,
-                            11,
-                            12,
-                            13
+                    "name": "bad3_internal",
+                    "source_mapping": {
+                        "start": 1142,
+                        "length": 99,
+                        "filename_relative": "tests/detectors/calls-loop/0.7.6/multiple_calls_in_loop.sol",
+                        "filename_absolute": "/GENERIC_PATH",
+                        "filename_short": "tests/detectors/calls-loop/0.7.6/multiple_calls_in_loop.sol",
+                        "is_dependency": false,
+                        "lines": [
+                            45,
+                            46,
+                            47
                         ],
                         "starting_column": 5,
                         "ending_column": 6
@@ -32,176 +23,10 @@
                     "type_specific_fields": {
                         "parent": {
                             "type": "contract",
-                            "name": "CallInLoopBase",
-                            "source_mapping": {
-                                "start": 0,
-<<<<<<< HEAD
-                                "length": 316,
-                                "filename_used": "tests/detectors/calls-loop/0.7.6/multiple_calls_in_loop.sol",
-=======
-                                "length": 350,
-                                "filename_used": "/GENERIC_PATH",
->>>>>>> 65383b9a
-                                "filename_relative": "tests/detectors/calls-loop/0.7.6/multiple_calls_in_loop.sol",
-                                "filename_absolute": "/GENERIC_PATH",
-                                "filename_short": "tests/detectors/calls-loop/0.7.6/multiple_calls_in_loop.sol",
-                                "is_dependency": false,
-                                "lines": [
-                                    1,
-                                    2,
-                                    3,
-                                    4,
-                                    5,
-                                    6,
-                                    7,
-                                    8,
-                                    9,
-                                    10,
-                                    11,
-                                    12,
-                                    13,
-                                    14
-                                ],
-                                "starting_column": 1,
-                                "ending_column": 2
-                            }
-                        },
-                        "signature": "bad_base()"
-                    }
-                },
-                {
-                    "type": "node",
-                    "name": "address(uint160(destinations_base[i])).transfer(i)",
-                    "source_mapping": {
-<<<<<<< HEAD
-                        "start": 251,
-                        "length": 45,
-                        "filename_used": "tests/detectors/calls-loop/0.7.6/multiple_calls_in_loop.sol",
-=======
-                        "start": 281,
-                        "length": 50,
-                        "filename_used": "/GENERIC_PATH",
->>>>>>> 65383b9a
-                        "filename_relative": "tests/detectors/calls-loop/0.7.6/multiple_calls_in_loop.sol",
-                        "filename_absolute": "/GENERIC_PATH",
-                        "filename_short": "tests/detectors/calls-loop/0.7.6/multiple_calls_in_loop.sol",
-                        "is_dependency": false,
-                        "lines": [
-                            11
-                        ],
-                        "starting_column": 13,
-                        "ending_column": 63
-                    },
-                    "type_specific_fields": {
-                        "parent": {
-                            "type": "function",
-                            "name": "bad_base",
-                            "source_mapping": {
-<<<<<<< HEAD
-                                "start": 160,
-                                "length": 153,
-                                "filename_used": "tests/detectors/calls-loop/0.7.6/multiple_calls_in_loop.sol",
-=======
-                                "start": 180,
-                                "length": 168,
-                                "filename_used": "/GENERIC_PATH",
->>>>>>> 65383b9a
-                                "filename_relative": "tests/detectors/calls-loop/0.7.6/multiple_calls_in_loop.sol",
-                                "filename_absolute": "/GENERIC_PATH",
-                                "filename_short": "tests/detectors/calls-loop/0.7.6/multiple_calls_in_loop.sol",
-                                "is_dependency": false,
-                                "lines": [
-                                    9,
-                                    10,
-                                    11,
-                                    12,
-                                    13
-                                ],
-                                "starting_column": 5,
-                                "ending_column": 6
-                            },
-                            "type_specific_fields": {
-                                "parent": {
-                                    "type": "contract",
-                                    "name": "CallInLoopBase",
-                                    "source_mapping": {
-                                        "start": 0,
-<<<<<<< HEAD
-                                        "length": 316,
-                                        "filename_used": "tests/detectors/calls-loop/0.7.6/multiple_calls_in_loop.sol",
-=======
-                                        "length": 350,
-                                        "filename_used": "/GENERIC_PATH",
->>>>>>> 65383b9a
-                                        "filename_relative": "tests/detectors/calls-loop/0.7.6/multiple_calls_in_loop.sol",
-                                        "filename_absolute": "/GENERIC_PATH",
-                                        "filename_short": "tests/detectors/calls-loop/0.7.6/multiple_calls_in_loop.sol",
-                                        "is_dependency": false,
-                                        "lines": [
-                                            1,
-                                            2,
-                                            3,
-                                            4,
-                                            5,
-                                            6,
-                                            7,
-                                            8,
-                                            9,
-                                            10,
-                                            11,
-                                            12,
-                                            13,
-                                            14
-                                        ],
-                                        "starting_column": 1,
-                                        "ending_column": 2
-                                    }
-                                },
-                                "signature": "bad_base()"
-                            }
-                        }
-                    }
-                }
-            ],
-            "description": "CallInLoopBase.bad_base() (tests/detectors/calls-loop/0.7.6/multiple_calls_in_loop.sol#9-13) has external calls inside a loop: address(uint160(destinations_base[i])).transfer(i) (tests/detectors/calls-loop/0.7.6/multiple_calls_in_loop.sol#11)\n",
-            "markdown": "[CallInLoopBase.bad_base()](tests/detectors/calls-loop/0.7.6/multiple_calls_in_loop.sol#L9-L13) has external calls inside a loop: [address(uint160(destinations_base[i])).transfer(i)](tests/detectors/calls-loop/0.7.6/multiple_calls_in_loop.sol#L11)\n",
-            "first_markdown_element": "tests/detectors/calls-loop/0.7.6/multiple_calls_in_loop.sol#L9-L13",
-            "id": "2cb70798cc39fa47453799bd93bf9275930f21bcbfb2746e57cf2b77700b8cd8",
-            "check": "calls-loop",
-            "impact": "Low",
-            "confidence": "Medium"
-        },
-        {
-            "elements": [
-                {
-                    "type": "function",
-                    "name": "bad",
-                    "source_mapping": {
-                        "start": 562,
-                        "length": 153,
-                        "filename_used": "/GENERIC_PATH",
-                        "filename_relative": "tests/detectors/calls-loop/0.7.6/multiple_calls_in_loop.sol",
-                        "filename_absolute": "/GENERIC_PATH",
-                        "filename_short": "tests/detectors/calls-loop/0.7.6/multiple_calls_in_loop.sol",
-                        "is_dependency": false,
-                        "lines": [
-                            24,
-                            25,
-                            26,
-                            27,
-                            28
-                        ],
-                        "starting_column": 5,
-                        "ending_column": 6
-                    },
-                    "type_specific_fields": {
-                        "parent": {
-                            "type": "contract",
                             "name": "CallInLoop",
                             "source_mapping": {
                                 "start": 352,
                                 "length": 892,
-                                "filename_used": "/GENERIC_PATH",
                                 "filename_relative": "tests/detectors/calls-loop/0.7.6/multiple_calls_in_loop.sol",
                                 "filename_absolute": "/GENERIC_PATH",
                                 "filename_short": "tests/detectors/calls-loop/0.7.6/multiple_calls_in_loop.sol",
@@ -246,44 +71,40 @@
                                 "ending_column": 2
                             }
                         },
-                        "signature": "bad()"
+                        "signature": "bad3_internal(address,uint256)"
                     }
                 },
                 {
                     "type": "node",
-                    "name": "address(uint160(destinations[i])).transfer(i)",
-                    "source_mapping": {
-                        "start": 653,
-                        "length": 45,
-                        "filename_used": "/GENERIC_PATH",
-                        "filename_relative": "tests/detectors/calls-loop/0.7.6/multiple_calls_in_loop.sol",
-                        "filename_absolute": "/GENERIC_PATH",
-                        "filename_short": "tests/detectors/calls-loop/0.7.6/multiple_calls_in_loop.sol",
-                        "is_dependency": false,
-                        "lines": [
-                            26
-                        ],
-                        "starting_column": 13,
-                        "ending_column": 58
+                    "name": "address(uint160(a)).transfer(i)",
+                    "source_mapping": {
+                        "start": 1203,
+                        "length": 31,
+                        "filename_relative": "tests/detectors/calls-loop/0.7.6/multiple_calls_in_loop.sol",
+                        "filename_absolute": "/GENERIC_PATH",
+                        "filename_short": "tests/detectors/calls-loop/0.7.6/multiple_calls_in_loop.sol",
+                        "is_dependency": false,
+                        "lines": [
+                            46
+                        ],
+                        "starting_column": 9,
+                        "ending_column": 40
                     },
                     "type_specific_fields": {
                         "parent": {
                             "type": "function",
-                            "name": "bad",
-                            "source_mapping": {
-                                "start": 562,
-                                "length": 153,
-                                "filename_used": "/GENERIC_PATH",
-                                "filename_relative": "tests/detectors/calls-loop/0.7.6/multiple_calls_in_loop.sol",
-                                "filename_absolute": "/GENERIC_PATH",
-                                "filename_short": "tests/detectors/calls-loop/0.7.6/multiple_calls_in_loop.sol",
-                                "is_dependency": false,
-                                "lines": [
-                                    24,
-                                    25,
-                                    26,
-                                    27,
-                                    28
+                            "name": "bad3_internal",
+                            "source_mapping": {
+                                "start": 1142,
+                                "length": 99,
+                                "filename_relative": "tests/detectors/calls-loop/0.7.6/multiple_calls_in_loop.sol",
+                                "filename_absolute": "/GENERIC_PATH",
+                                "filename_short": "tests/detectors/calls-loop/0.7.6/multiple_calls_in_loop.sol",
+                                "is_dependency": false,
+                                "lines": [
+                                    45,
+                                    46,
+                                    47
                                 ],
                                 "starting_column": 5,
                                 "ending_column": 6
@@ -295,7 +116,506 @@
                                     "source_mapping": {
                                         "start": 352,
                                         "length": 892,
-                                        "filename_used": "/GENERIC_PATH",
+                                        "filename_relative": "tests/detectors/calls-loop/0.7.6/multiple_calls_in_loop.sol",
+                                        "filename_absolute": "/GENERIC_PATH",
+                                        "filename_short": "tests/detectors/calls-loop/0.7.6/multiple_calls_in_loop.sol",
+                                        "is_dependency": false,
+                                        "lines": [
+                                            16,
+                                            17,
+                                            18,
+                                            19,
+                                            20,
+                                            21,
+                                            22,
+                                            23,
+                                            24,
+                                            25,
+                                            26,
+                                            27,
+                                            28,
+                                            29,
+                                            30,
+                                            31,
+                                            32,
+                                            33,
+                                            34,
+                                            35,
+                                            36,
+                                            37,
+                                            38,
+                                            39,
+                                            40,
+                                            41,
+                                            42,
+                                            43,
+                                            44,
+                                            45,
+                                            46,
+                                            47,
+                                            48,
+                                            49
+                                        ],
+                                        "starting_column": 1,
+                                        "ending_column": 2
+                                    }
+                                },
+                                "signature": "bad3_internal(address,uint256)"
+                            }
+                        }
+                    }
+                }
+            ],
+            "description": "CallInLoop.bad3_internal(address,uint256) (tests/detectors/calls-loop/0.7.6/multiple_calls_in_loop.sol#45-47) has external calls inside a loop: address(uint160(a)).transfer(i) (tests/detectors/calls-loop/0.7.6/multiple_calls_in_loop.sol#46)\n",
+            "markdown": "[CallInLoop.bad3_internal(address,uint256)](tests/detectors/calls-loop/0.7.6/multiple_calls_in_loop.sol#L45-L47) has external calls inside a loop: [address(uint160(a)).transfer(i)](tests/detectors/calls-loop/0.7.6/multiple_calls_in_loop.sol#L46)\n",
+            "first_markdown_element": "tests/detectors/calls-loop/0.7.6/multiple_calls_in_loop.sol#L45-L47",
+            "id": "2834a80b6dbcd04a8c58bd803038e5f03936c886067d1ee39d0a31d0bb9e88ae",
+            "check": "calls-loop",
+            "impact": "Low",
+            "confidence": "Medium"
+        },
+        {
+            "elements": [
+                {
+                    "type": "function",
+                    "name": "bad_base",
+                    "source_mapping": {
+                        "start": 180,
+                        "length": 168,
+                        "filename_relative": "tests/detectors/calls-loop/0.7.6/multiple_calls_in_loop.sol",
+                        "filename_absolute": "/GENERIC_PATH",
+                        "filename_short": "tests/detectors/calls-loop/0.7.6/multiple_calls_in_loop.sol",
+                        "is_dependency": false,
+                        "lines": [
+                            9,
+                            10,
+                            11,
+                            12,
+                            13
+                        ],
+                        "starting_column": 5,
+                        "ending_column": 6
+                    },
+                    "type_specific_fields": {
+                        "parent": {
+                            "type": "contract",
+                            "name": "CallInLoopBase",
+                            "source_mapping": {
+                                "start": 0,
+                                "length": 350,
+                                "filename_relative": "tests/detectors/calls-loop/0.7.6/multiple_calls_in_loop.sol",
+                                "filename_absolute": "/GENERIC_PATH",
+                                "filename_short": "tests/detectors/calls-loop/0.7.6/multiple_calls_in_loop.sol",
+                                "is_dependency": false,
+                                "lines": [
+                                    1,
+                                    2,
+                                    3,
+                                    4,
+                                    5,
+                                    6,
+                                    7,
+                                    8,
+                                    9,
+                                    10,
+                                    11,
+                                    12,
+                                    13,
+                                    14
+                                ],
+                                "starting_column": 1,
+                                "ending_column": 2
+                            }
+                        },
+                        "signature": "bad_base()"
+                    }
+                },
+                {
+                    "type": "node",
+                    "name": "address(uint160(destinations_base[i])).transfer(i)",
+                    "source_mapping": {
+                        "start": 281,
+                        "length": 50,
+                        "filename_relative": "tests/detectors/calls-loop/0.7.6/multiple_calls_in_loop.sol",
+                        "filename_absolute": "/GENERIC_PATH",
+                        "filename_short": "tests/detectors/calls-loop/0.7.6/multiple_calls_in_loop.sol",
+                        "is_dependency": false,
+                        "lines": [
+                            11
+                        ],
+                        "starting_column": 13,
+                        "ending_column": 63
+                    },
+                    "type_specific_fields": {
+                        "parent": {
+                            "type": "function",
+                            "name": "bad_base",
+                            "source_mapping": {
+                                "start": 180,
+                                "length": 168,
+                                "filename_relative": "tests/detectors/calls-loop/0.7.6/multiple_calls_in_loop.sol",
+                                "filename_absolute": "/GENERIC_PATH",
+                                "filename_short": "tests/detectors/calls-loop/0.7.6/multiple_calls_in_loop.sol",
+                                "is_dependency": false,
+                                "lines": [
+                                    9,
+                                    10,
+                                    11,
+                                    12,
+                                    13
+                                ],
+                                "starting_column": 5,
+                                "ending_column": 6
+                            },
+                            "type_specific_fields": {
+                                "parent": {
+                                    "type": "contract",
+                                    "name": "CallInLoopBase",
+                                    "source_mapping": {
+                                        "start": 0,
+                                        "length": 350,
+                                        "filename_relative": "tests/detectors/calls-loop/0.7.6/multiple_calls_in_loop.sol",
+                                        "filename_absolute": "/GENERIC_PATH",
+                                        "filename_short": "tests/detectors/calls-loop/0.7.6/multiple_calls_in_loop.sol",
+                                        "is_dependency": false,
+                                        "lines": [
+                                            1,
+                                            2,
+                                            3,
+                                            4,
+                                            5,
+                                            6,
+                                            7,
+                                            8,
+                                            9,
+                                            10,
+                                            11,
+                                            12,
+                                            13,
+                                            14
+                                        ],
+                                        "starting_column": 1,
+                                        "ending_column": 2
+                                    }
+                                },
+                                "signature": "bad_base()"
+                            }
+                        }
+                    }
+                }
+            ],
+            "description": "CallInLoopBase.bad_base() (tests/detectors/calls-loop/0.7.6/multiple_calls_in_loop.sol#9-13) has external calls inside a loop: address(uint160(destinations_base[i])).transfer(i) (tests/detectors/calls-loop/0.7.6/multiple_calls_in_loop.sol#11)\n",
+            "markdown": "[CallInLoopBase.bad_base()](tests/detectors/calls-loop/0.7.6/multiple_calls_in_loop.sol#L9-L13) has external calls inside a loop: [address(uint160(destinations_base[i])).transfer(i)](tests/detectors/calls-loop/0.7.6/multiple_calls_in_loop.sol#L11)\n",
+            "first_markdown_element": "tests/detectors/calls-loop/0.7.6/multiple_calls_in_loop.sol#L9-L13",
+            "id": "2cb70798cc39fa47453799bd93bf9275930f21bcbfb2746e57cf2b77700b8cd8",
+            "check": "calls-loop",
+            "impact": "Low",
+            "confidence": "Medium"
+        },
+        {
+            "elements": [
+                {
+                    "type": "function",
+                    "name": "bad2",
+                    "source_mapping": {
+                        "start": 721,
+                        "length": 263,
+                        "filename_relative": "tests/detectors/calls-loop/0.7.6/multiple_calls_in_loop.sol",
+                        "filename_absolute": "/GENERIC_PATH",
+                        "filename_short": "tests/detectors/calls-loop/0.7.6/multiple_calls_in_loop.sol",
+                        "is_dependency": false,
+                        "lines": [
+                            30,
+                            31,
+                            32,
+                            33,
+                            34,
+                            35,
+                            36,
+                            37
+                        ],
+                        "starting_column": 5,
+                        "ending_column": 6
+                    },
+                    "type_specific_fields": {
+                        "parent": {
+                            "type": "contract",
+                            "name": "CallInLoop",
+                            "source_mapping": {
+                                "start": 352,
+                                "length": 892,
+                                "filename_relative": "tests/detectors/calls-loop/0.7.6/multiple_calls_in_loop.sol",
+                                "filename_absolute": "/GENERIC_PATH",
+                                "filename_short": "tests/detectors/calls-loop/0.7.6/multiple_calls_in_loop.sol",
+                                "is_dependency": false,
+                                "lines": [
+                                    16,
+                                    17,
+                                    18,
+                                    19,
+                                    20,
+                                    21,
+                                    22,
+                                    23,
+                                    24,
+                                    25,
+                                    26,
+                                    27,
+                                    28,
+                                    29,
+                                    30,
+                                    31,
+                                    32,
+                                    33,
+                                    34,
+                                    35,
+                                    36,
+                                    37,
+                                    38,
+                                    39,
+                                    40,
+                                    41,
+                                    42,
+                                    43,
+                                    44,
+                                    45,
+                                    46,
+                                    47,
+                                    48,
+                                    49
+                                ],
+                                "starting_column": 1,
+                                "ending_column": 2
+                            }
+                        },
+                        "signature": "bad2()"
+                    }
+                },
+                {
+                    "type": "node",
+                    "name": "address(uint160(destinations[i])).transfer(i)",
+                    "source_mapping": {
+                        "start": 922,
+                        "length": 45,
+                        "filename_relative": "tests/detectors/calls-loop/0.7.6/multiple_calls_in_loop.sol",
+                        "filename_absolute": "/GENERIC_PATH",
+                        "filename_short": "tests/detectors/calls-loop/0.7.6/multiple_calls_in_loop.sol",
+                        "is_dependency": false,
+                        "lines": [
+                            35
+                        ],
+                        "starting_column": 13,
+                        "ending_column": 58
+                    },
+                    "type_specific_fields": {
+                        "parent": {
+                            "type": "function",
+                            "name": "bad2",
+                            "source_mapping": {
+                                "start": 721,
+                                "length": 263,
+                                "filename_relative": "tests/detectors/calls-loop/0.7.6/multiple_calls_in_loop.sol",
+                                "filename_absolute": "/GENERIC_PATH",
+                                "filename_short": "tests/detectors/calls-loop/0.7.6/multiple_calls_in_loop.sol",
+                                "is_dependency": false,
+                                "lines": [
+                                    30,
+                                    31,
+                                    32,
+                                    33,
+                                    34,
+                                    35,
+                                    36,
+                                    37
+                                ],
+                                "starting_column": 5,
+                                "ending_column": 6
+                            },
+                            "type_specific_fields": {
+                                "parent": {
+                                    "type": "contract",
+                                    "name": "CallInLoop",
+                                    "source_mapping": {
+                                        "start": 352,
+                                        "length": 892,
+                                        "filename_relative": "tests/detectors/calls-loop/0.7.6/multiple_calls_in_loop.sol",
+                                        "filename_absolute": "/GENERIC_PATH",
+                                        "filename_short": "tests/detectors/calls-loop/0.7.6/multiple_calls_in_loop.sol",
+                                        "is_dependency": false,
+                                        "lines": [
+                                            16,
+                                            17,
+                                            18,
+                                            19,
+                                            20,
+                                            21,
+                                            22,
+                                            23,
+                                            24,
+                                            25,
+                                            26,
+                                            27,
+                                            28,
+                                            29,
+                                            30,
+                                            31,
+                                            32,
+                                            33,
+                                            34,
+                                            35,
+                                            36,
+                                            37,
+                                            38,
+                                            39,
+                                            40,
+                                            41,
+                                            42,
+                                            43,
+                                            44,
+                                            45,
+                                            46,
+                                            47,
+                                            48,
+                                            49
+                                        ],
+                                        "starting_column": 1,
+                                        "ending_column": 2
+                                    }
+                                },
+                                "signature": "bad2()"
+                            }
+                        }
+                    }
+                }
+            ],
+            "description": "CallInLoop.bad2() (tests/detectors/calls-loop/0.7.6/multiple_calls_in_loop.sol#30-37) has external calls inside a loop: address(uint160(destinations[i])).transfer(i) (tests/detectors/calls-loop/0.7.6/multiple_calls_in_loop.sol#35)\n",
+            "markdown": "[CallInLoop.bad2()](tests/detectors/calls-loop/0.7.6/multiple_calls_in_loop.sol#L30-L37) has external calls inside a loop: [address(uint160(destinations[i])).transfer(i)](tests/detectors/calls-loop/0.7.6/multiple_calls_in_loop.sol#L35)\n",
+            "first_markdown_element": "tests/detectors/calls-loop/0.7.6/multiple_calls_in_loop.sol#L30-L37",
+            "id": "3a39574e82d2f7f3b099bb034e0ff24b44e59a22109608d09a9ff3316409b1d2",
+            "check": "calls-loop",
+            "impact": "Low",
+            "confidence": "Medium"
+        },
+        {
+            "elements": [
+                {
+                    "type": "function",
+                    "name": "bad",
+                    "source_mapping": {
+                        "start": 562,
+                        "length": 153,
+                        "filename_relative": "tests/detectors/calls-loop/0.7.6/multiple_calls_in_loop.sol",
+                        "filename_absolute": "/GENERIC_PATH",
+                        "filename_short": "tests/detectors/calls-loop/0.7.6/multiple_calls_in_loop.sol",
+                        "is_dependency": false,
+                        "lines": [
+                            24,
+                            25,
+                            26,
+                            27,
+                            28
+                        ],
+                        "starting_column": 5,
+                        "ending_column": 6
+                    },
+                    "type_specific_fields": {
+                        "parent": {
+                            "type": "contract",
+                            "name": "CallInLoop",
+                            "source_mapping": {
+                                "start": 352,
+                                "length": 892,
+                                "filename_relative": "tests/detectors/calls-loop/0.7.6/multiple_calls_in_loop.sol",
+                                "filename_absolute": "/GENERIC_PATH",
+                                "filename_short": "tests/detectors/calls-loop/0.7.6/multiple_calls_in_loop.sol",
+                                "is_dependency": false,
+                                "lines": [
+                                    16,
+                                    17,
+                                    18,
+                                    19,
+                                    20,
+                                    21,
+                                    22,
+                                    23,
+                                    24,
+                                    25,
+                                    26,
+                                    27,
+                                    28,
+                                    29,
+                                    30,
+                                    31,
+                                    32,
+                                    33,
+                                    34,
+                                    35,
+                                    36,
+                                    37,
+                                    38,
+                                    39,
+                                    40,
+                                    41,
+                                    42,
+                                    43,
+                                    44,
+                                    45,
+                                    46,
+                                    47,
+                                    48,
+                                    49
+                                ],
+                                "starting_column": 1,
+                                "ending_column": 2
+                            }
+                        },
+                        "signature": "bad()"
+                    }
+                },
+                {
+                    "type": "node",
+                    "name": "address(uint160(destinations[i])).transfer(i)",
+                    "source_mapping": {
+                        "start": 653,
+                        "length": 45,
+                        "filename_relative": "tests/detectors/calls-loop/0.7.6/multiple_calls_in_loop.sol",
+                        "filename_absolute": "/GENERIC_PATH",
+                        "filename_short": "tests/detectors/calls-loop/0.7.6/multiple_calls_in_loop.sol",
+                        "is_dependency": false,
+                        "lines": [
+                            26
+                        ],
+                        "starting_column": 13,
+                        "ending_column": 58
+                    },
+                    "type_specific_fields": {
+                        "parent": {
+                            "type": "function",
+                            "name": "bad",
+                            "source_mapping": {
+                                "start": 562,
+                                "length": 153,
+                                "filename_relative": "tests/detectors/calls-loop/0.7.6/multiple_calls_in_loop.sol",
+                                "filename_absolute": "/GENERIC_PATH",
+                                "filename_short": "tests/detectors/calls-loop/0.7.6/multiple_calls_in_loop.sol",
+                                "is_dependency": false,
+                                "lines": [
+                                    24,
+                                    25,
+                                    26,
+                                    27,
+                                    28
+                                ],
+                                "starting_column": 5,
+                                "ending_column": 6
+                            },
+                            "type_specific_fields": {
+                                "parent": {
+                                    "type": "contract",
+                                    "name": "CallInLoop",
+                                    "source_mapping": {
+                                        "start": 352,
+                                        "length": 892,
                                         "filename_relative": "tests/detectors/calls-loop/0.7.6/multiple_calls_in_loop.sol",
                                         "filename_absolute": "/GENERIC_PATH",
                                         "filename_short": "tests/detectors/calls-loop/0.7.6/multiple_calls_in_loop.sol",
@@ -353,374 +673,6 @@
             "check": "calls-loop",
             "impact": "Low",
             "confidence": "Medium"
-        },
-        {
-            "elements": [
-                {
-                    "type": "function",
-                    "name": "bad2",
-                    "source_mapping": {
-                        "start": 721,
-                        "length": 263,
-                        "filename_used": "/GENERIC_PATH",
-                        "filename_relative": "tests/detectors/calls-loop/0.7.6/multiple_calls_in_loop.sol",
-                        "filename_absolute": "/GENERIC_PATH",
-                        "filename_short": "tests/detectors/calls-loop/0.7.6/multiple_calls_in_loop.sol",
-                        "is_dependency": false,
-                        "lines": [
-                            30,
-                            31,
-                            32,
-                            33,
-                            34,
-                            35,
-                            36,
-                            37
-                        ],
-                        "starting_column": 5,
-                        "ending_column": 6
-                    },
-                    "type_specific_fields": {
-                        "parent": {
-                            "type": "contract",
-                            "name": "CallInLoop",
-                            "source_mapping": {
-                                "start": 352,
-                                "length": 892,
-                                "filename_used": "/GENERIC_PATH",
-                                "filename_relative": "tests/detectors/calls-loop/0.7.6/multiple_calls_in_loop.sol",
-                                "filename_absolute": "/GENERIC_PATH",
-                                "filename_short": "tests/detectors/calls-loop/0.7.6/multiple_calls_in_loop.sol",
-                                "is_dependency": false,
-                                "lines": [
-                                    16,
-                                    17,
-                                    18,
-                                    19,
-                                    20,
-                                    21,
-                                    22,
-                                    23,
-                                    24,
-                                    25,
-                                    26,
-                                    27,
-                                    28,
-                                    29,
-                                    30,
-                                    31,
-                                    32,
-                                    33,
-                                    34,
-                                    35,
-                                    36,
-                                    37,
-                                    38,
-                                    39,
-                                    40,
-                                    41,
-                                    42,
-                                    43,
-                                    44,
-                                    45,
-                                    46,
-                                    47,
-                                    48,
-                                    49
-                                ],
-                                "starting_column": 1,
-                                "ending_column": 2
-                            }
-                        },
-                        "signature": "bad2()"
-                    }
-                },
-                {
-                    "type": "node",
-                    "name": "address(uint160(destinations[i])).transfer(i)",
-                    "source_mapping": {
-                        "start": 922,
-                        "length": 45,
-                        "filename_used": "/GENERIC_PATH",
-                        "filename_relative": "tests/detectors/calls-loop/0.7.6/multiple_calls_in_loop.sol",
-                        "filename_absolute": "/GENERIC_PATH",
-                        "filename_short": "tests/detectors/calls-loop/0.7.6/multiple_calls_in_loop.sol",
-                        "is_dependency": false,
-                        "lines": [
-                            35
-                        ],
-                        "starting_column": 13,
-                        "ending_column": 58
-                    },
-                    "type_specific_fields": {
-                        "parent": {
-                            "type": "function",
-                            "name": "bad2",
-                            "source_mapping": {
-                                "start": 721,
-                                "length": 263,
-                                "filename_used": "/GENERIC_PATH",
-                                "filename_relative": "tests/detectors/calls-loop/0.7.6/multiple_calls_in_loop.sol",
-                                "filename_absolute": "/GENERIC_PATH",
-                                "filename_short": "tests/detectors/calls-loop/0.7.6/multiple_calls_in_loop.sol",
-                                "is_dependency": false,
-                                "lines": [
-                                    30,
-                                    31,
-                                    32,
-                                    33,
-                                    34,
-                                    35,
-                                    36,
-                                    37
-                                ],
-                                "starting_column": 5,
-                                "ending_column": 6
-                            },
-                            "type_specific_fields": {
-                                "parent": {
-                                    "type": "contract",
-                                    "name": "CallInLoop",
-                                    "source_mapping": {
-                                        "start": 352,
-                                        "length": 892,
-                                        "filename_used": "/GENERIC_PATH",
-                                        "filename_relative": "tests/detectors/calls-loop/0.7.6/multiple_calls_in_loop.sol",
-                                        "filename_absolute": "/GENERIC_PATH",
-                                        "filename_short": "tests/detectors/calls-loop/0.7.6/multiple_calls_in_loop.sol",
-                                        "is_dependency": false,
-                                        "lines": [
-                                            16,
-                                            17,
-                                            18,
-                                            19,
-                                            20,
-                                            21,
-                                            22,
-                                            23,
-                                            24,
-                                            25,
-                                            26,
-                                            27,
-                                            28,
-                                            29,
-                                            30,
-                                            31,
-                                            32,
-                                            33,
-                                            34,
-                                            35,
-                                            36,
-                                            37,
-                                            38,
-                                            39,
-                                            40,
-                                            41,
-                                            42,
-                                            43,
-                                            44,
-                                            45,
-                                            46,
-                                            47,
-                                            48,
-                                            49
-                                        ],
-                                        "starting_column": 1,
-                                        "ending_column": 2
-                                    }
-                                },
-                                "signature": "bad2()"
-                            }
-                        }
-                    }
-                }
-            ],
-            "description": "CallInLoop.bad2() (tests/detectors/calls-loop/0.7.6/multiple_calls_in_loop.sol#30-37) has external calls inside a loop: address(uint160(destinations[i])).transfer(i) (tests/detectors/calls-loop/0.7.6/multiple_calls_in_loop.sol#35)\n",
-            "markdown": "[CallInLoop.bad2()](tests/detectors/calls-loop/0.7.6/multiple_calls_in_loop.sol#L30-L37) has external calls inside a loop: [address(uint160(destinations[i])).transfer(i)](tests/detectors/calls-loop/0.7.6/multiple_calls_in_loop.sol#L35)\n",
-            "first_markdown_element": "tests/detectors/calls-loop/0.7.6/multiple_calls_in_loop.sol#L30-L37",
-            "id": "3a39574e82d2f7f3b099bb034e0ff24b44e59a22109608d09a9ff3316409b1d2",
-            "check": "calls-loop",
-            "impact": "Low",
-            "confidence": "Medium"
-        },
-        {
-            "elements": [
-                {
-                    "type": "function",
-                    "name": "bad3_internal",
-                    "source_mapping": {
-                        "start": 1142,
-                        "length": 99,
-                        "filename_used": "/GENERIC_PATH",
-                        "filename_relative": "tests/detectors/calls-loop/0.7.6/multiple_calls_in_loop.sol",
-                        "filename_absolute": "/GENERIC_PATH",
-                        "filename_short": "tests/detectors/calls-loop/0.7.6/multiple_calls_in_loop.sol",
-                        "is_dependency": false,
-                        "lines": [
-                            45,
-                            46,
-                            47
-                        ],
-                        "starting_column": 5,
-                        "ending_column": 6
-                    },
-                    "type_specific_fields": {
-                        "parent": {
-                            "type": "contract",
-                            "name": "CallInLoop",
-                            "source_mapping": {
-                                "start": 352,
-                                "length": 892,
-                                "filename_used": "/GENERIC_PATH",
-                                "filename_relative": "tests/detectors/calls-loop/0.7.6/multiple_calls_in_loop.sol",
-                                "filename_absolute": "/GENERIC_PATH",
-                                "filename_short": "tests/detectors/calls-loop/0.7.6/multiple_calls_in_loop.sol",
-                                "is_dependency": false,
-                                "lines": [
-                                    16,
-                                    17,
-                                    18,
-                                    19,
-                                    20,
-                                    21,
-                                    22,
-                                    23,
-                                    24,
-                                    25,
-                                    26,
-                                    27,
-                                    28,
-                                    29,
-                                    30,
-                                    31,
-                                    32,
-                                    33,
-                                    34,
-                                    35,
-                                    36,
-                                    37,
-                                    38,
-                                    39,
-                                    40,
-                                    41,
-                                    42,
-                                    43,
-                                    44,
-                                    45,
-                                    46,
-                                    47,
-                                    48,
-                                    49
-                                ],
-                                "starting_column": 1,
-                                "ending_column": 2
-                            }
-                        },
-                        "signature": "bad3_internal(address,uint256)"
-                    }
-                },
-                {
-                    "type": "node",
-                    "name": "address(uint160(a)).transfer(i)",
-                    "source_mapping": {
-                        "start": 1203,
-                        "length": 31,
-                        "filename_used": "/GENERIC_PATH",
-                        "filename_relative": "tests/detectors/calls-loop/0.7.6/multiple_calls_in_loop.sol",
-                        "filename_absolute": "/GENERIC_PATH",
-                        "filename_short": "tests/detectors/calls-loop/0.7.6/multiple_calls_in_loop.sol",
-                        "is_dependency": false,
-                        "lines": [
-                            46
-                        ],
-                        "starting_column": 9,
-                        "ending_column": 40
-                    },
-                    "type_specific_fields": {
-                        "parent": {
-                            "type": "function",
-                            "name": "bad3_internal",
-                            "source_mapping": {
-                                "start": 1142,
-                                "length": 99,
-                                "filename_used": "/GENERIC_PATH",
-                                "filename_relative": "tests/detectors/calls-loop/0.7.6/multiple_calls_in_loop.sol",
-                                "filename_absolute": "/GENERIC_PATH",
-                                "filename_short": "tests/detectors/calls-loop/0.7.6/multiple_calls_in_loop.sol",
-                                "is_dependency": false,
-                                "lines": [
-                                    45,
-                                    46,
-                                    47
-                                ],
-                                "starting_column": 5,
-                                "ending_column": 6
-                            },
-                            "type_specific_fields": {
-                                "parent": {
-                                    "type": "contract",
-                                    "name": "CallInLoop",
-                                    "source_mapping": {
-                                        "start": 352,
-                                        "length": 892,
-                                        "filename_used": "/GENERIC_PATH",
-                                        "filename_relative": "tests/detectors/calls-loop/0.7.6/multiple_calls_in_loop.sol",
-                                        "filename_absolute": "/GENERIC_PATH",
-                                        "filename_short": "tests/detectors/calls-loop/0.7.6/multiple_calls_in_loop.sol",
-                                        "is_dependency": false,
-                                        "lines": [
-                                            16,
-                                            17,
-                                            18,
-                                            19,
-                                            20,
-                                            21,
-                                            22,
-                                            23,
-                                            24,
-                                            25,
-                                            26,
-                                            27,
-                                            28,
-                                            29,
-                                            30,
-                                            31,
-                                            32,
-                                            33,
-                                            34,
-                                            35,
-                                            36,
-                                            37,
-                                            38,
-                                            39,
-                                            40,
-                                            41,
-                                            42,
-                                            43,
-                                            44,
-                                            45,
-                                            46,
-                                            47,
-                                            48,
-                                            49
-                                        ],
-                                        "starting_column": 1,
-                                        "ending_column": 2
-                                    }
-                                },
-                                "signature": "bad3_internal(address,uint256)"
-                            }
-                        }
-                    }
-                }
-            ],
-            "description": "CallInLoop.bad3_internal(address,uint256) (tests/detectors/calls-loop/0.7.6/multiple_calls_in_loop.sol#45-47) has external calls inside a loop: address(uint160(a)).transfer(i) (tests/detectors/calls-loop/0.7.6/multiple_calls_in_loop.sol#46)\n",
-            "markdown": "[CallInLoop.bad3_internal(address,uint256)](tests/detectors/calls-loop/0.7.6/multiple_calls_in_loop.sol#L45-L47) has external calls inside a loop: [address(uint160(a)).transfer(i)](tests/detectors/calls-loop/0.7.6/multiple_calls_in_loop.sol#L46)\n",
-            "first_markdown_element": "tests/detectors/calls-loop/0.7.6/multiple_calls_in_loop.sol#L45-L47",
-            "id": "2834a80b6dbcd04a8c58bd803038e5f03936c886067d1ee39d0a31d0bb9e88ae",
-            "check": "calls-loop",
-            "impact": "Low",
-            "confidence": "Medium"
         }
     ]
 ]