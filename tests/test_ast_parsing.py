--- conflicted
+++ resolved
@@ -425,11 +425,8 @@
     Test("free_functions/library_constant_function_collision.sol", ["0.8.12"]),
     Test("ternary-with-max.sol", ["0.8.15"]),
     Test("library_event-0.8.16.sol", ["0.8.16"]),
-<<<<<<< HEAD
+    Test("top-level-struct-0.8.0.sol", ["0.8.0"]),
     Test("complex_imports/import_aliases_issue_1319/test.sol", ["0.5.12"]),
-=======
-    Test("top-level-struct-0.8.0.sol", ["0.8.0"]),
->>>>>>> 16ebaf61
 ]
 # create the output folder if needed
 try:
